--- conflicted
+++ resolved
@@ -1,6 +1,7 @@
 #!/usr/bin/env python3
 
 # Copyright (C) 2019 Christoph Gorgulla
+# Copyright (C) 2024 Christopher Secker
 # Copyright Amazon.com, Inc. or its affiliates. All Rights Reserved.
 #
 # This file is part of VirtualFlow.
@@ -33,362 +34,307 @@
 
 
 def parse_config(filename):
-    with open(filename, "r") as read_file:
-        config = json.load(read_file)
-
-    return config
-
+  with open(filename, "r") as read_file:
+      config = json.load(read_file)
+
+  return config
 
 def wait_for_athena_completion(athena_client, s3_client, response_to_wait, delete=1, desc="unknown"):
-    finished_states = ['SUCCEEDED', 'FAILED', 'CANCELLED']
-
-    print(f"Waiting on {desc} ({response_to_wait['QueryExecutionId']})")
-    while True:
-
-        response = athena_client.get_query_execution(
-            QueryExecutionId=response_to_wait['QueryExecutionId']
+
+  finished_states = ['SUCCEEDED', 'FAILED', 'CANCELLED']
+
+  print(f"Waiting on {desc} ({response_to_wait['QueryExecutionId']})")
+  while True:
+
+    response = athena_client.get_query_execution(
+        QueryExecutionId=response_to_wait['QueryExecutionId']
+    )
+
+    time.sleep(0.5)
+
+    if(response['QueryExecution']['Status']['State'] in finished_states):
+
+      if(delete == 1 and response['QueryExecution']['Status']['State'] == "SUCCEEDED"):
+        # remove the old data
+        obj_parts = response['QueryExecution']['ResultConfiguration']['OutputLocation'].split("/")
+        obj_combined = "/".join(obj_parts[3:])
+
+        del_response = s3_client.delete_object(
+          Bucket=obj_parts[2],
+          Key=obj_combined
         )
 
-        time.sleep(0.5)
-
-        if (response['QueryExecution']['Status']['State'] in finished_states):
-
-            if (delete == 1 and response['QueryExecution']['Status']['State'] == "SUCCEEDED"):
-                # remove the old data
-                obj_parts = response['QueryExecution']['ResultConfiguration']['OutputLocation'].split("/")
-                obj_combined = "/".join(obj_parts[3:])
-
-                del_response = s3_client.delete_object(
-                    Bucket=obj_parts[2],
-                    Key=obj_combined
-                )
-
-            break
-
-    return response
+      break
+
+  return response
 
 
 def get_top_results_slurm_csv(docking_scenario_output_folder):
-    files = glob.glob(os.path.join(docking_scenario_output_folder, 'csv', '*', '*.csv.gz'))
-
-    if len(files) < 1:
-        print(f"No results in {docking_scenario_output_folder} found, exiting...")
-        return
-
-    df_workunits = []
-    pattern = re.compile(r'csv/(\d+)/(\d+)\.csv\.gz')
-
-    for f in tqdm(files, desc='Collection results', unit=' files'):
-        match = pattern.search(f)
-        if match:
-            workunit = int(match.group(1))
-            task = int(match.group(2))
-        else:
-            workunit = 0
-            task = 0
-        df_workunit = pd.read_csv(f, compression='gzip', sep=',')
-        df_workunit.insert(loc=3, column='workunit', value=workunit)
-        df_workunit.insert(loc=4, column='task', value=task)
-        df_workunits.append(df_workunit)
-
-    df_all = pd.concat(df_workunits, axis=0, ignore_index=True)
-    df_all = df_all.sort_values(by='score_min', ascending=True).reset_index(drop=True)
-    return df_all
+  files = glob.glob(os.path.join(docking_scenario_output_folder, 'csv', '*', '*.csv.gz'))
+
+  if len(files) < 1:
+      print(f"No results in {docking_scenario_output_folder} found, exiting...")
+      return
+
+  df_workunits = []
+  pattern = re.compile(r'csv/(\d+)/(\d+)\.csv\.gz')
+
+  for f in tqdm(files, desc='Collection results', unit=' files'):
+      match = pattern.search(f)
+      if match:
+          workunit = int(match.group(1))
+          task = int(match.group(2))
+      else:
+          workunit = 0
+          task = 0
+      df_workunit = pd.read_csv(f, compression='gzip', sep=',')
+      df_workunit.insert(loc=3, column='workunit', value=workunit)
+      df_workunit.insert(loc=4, column='task', value=task)
+      df_workunits.append(df_workunit)
+
+  df_all = pd.concat(df_workunits, axis=0, ignore_index=True)
+  df_all = df_all.sort_values(by='score_min', ascending=True).reset_index(drop=True)
+  return df_all
 
 
 def main():
-    ctx = {}
-    ctx['config'] = parse_config("../workflow/config.json")
-
-    # Verify that there is a parquet output if batch system is AWS
-    if 'parquet' not in ctx['config']['summary_formats'] and ctx['config']['batchsystem'] == 'awsbatch':
-        print("In order to use the query on AWS runs, `parquet` must be a summary_format")
-        exit(1)
-
-    # Verify that there is a csv output if batch system is Slurm
-    if 'csv.gz' not in ctx['config']['summary_formats'] and ctx['config']['batchsystem'] == 'slurm':
-        print("In order to use the query on Slurm runs, `csv` must be a summary_format")
-        exit(1)
-
-    scenario_required = True
-    scenario_default = None
-
-    parser = argparse.ArgumentParser()
-
-    if (len(ctx['config']['docking_scenarios_internal']) == 1):
-        scenario_required = False
-        scenario_default = list(ctx['config']['docking_scenarios_internal'].keys())[0]
-        parser.add_argument('--scenario-name', action='store', type=str, required=scenario_required,
-                            default=scenario_default)
+
+  ctx = {}
+  ctx['config'] = parse_config("../workflow/config.json")
+
+  # Verify that there is a parquet output if batch system is AWS
+  if 'parquet' not in ctx['config']['summary_formats'] and ctx['config']['batchsystem'] == 'awsbatch':
+      print("In order to use the query on AWS runs, `parquet` must be a summary_format")
+      exit(1)
+
+  # Verify that there is a csv output if batch system is Slurm
+  if 'csv.gz' not in ctx['config']['summary_formats'] and ctx['config']['batchsystem'] == 'slurm':
+      print("In order to use the query on Slurm runs, `csv` must be a summary_format")
+      exit(1)
+
+  if ctx['config']['batchsystem'] != 'awsbatch' and ctx['config']['batchsystem'] != 'Slurm':
+    print("In order to use this query script, AWS or Slurm must be configured")
+    exit(1)
+
+  scenario_required = True
+  scenario_default = None
+
+  parser = argparse.ArgumentParser()
+
+  if(len(ctx['config']['docking_scenarios_internal']) == 1):
+    scenario_required = False
+    scenario_default = list(ctx['config']['docking_scenarios_internal'].keys())[0]
+    parser.add_argument('--scenario-name', action='store', type=str, required=scenario_required, default=scenario_default)
+  else:
+    parser.add_argument('--scenario-name', action='store', type=str, required=True)
+
+
+  parser.add_argument('--download', action='store_true', required=False)
+
+
+
+  parser.add_argument('--top', action='store', type=int, required=False)
+  args = parser.parse_args()
+
+
+
+  botoconfig = Config(
+    region_name = ctx['config']['aws_region'],
+    retries = {
+        'max_attempts': 50,
+        'mode': 'standard'
+    }
+  )
+
+  args_dict = vars(args)
+
+  scenario = args_dict['scenario_name']
+
+  if scenario not in ctx['config']['docking_scenarios_internal']:
+    print(f"Scenario '{scenario}'' is not defined as part of this job")
+    exit(1)
+
+  if ctx['config']['batchsystem'] == 'awsbatch':
+
+    table_name = f"{ctx['config']['job_name']}__{scenario}".replace("-", "_")
+
+    database_name = f"{ctx['config']['aws_batch_prefix']}_vfvs"
+    job_location = f"{ctx['config']['object_store_job_prefix_full']}/{scenario}/parquet"
+    object_store_job_bucket = ctx['config']['object_store_job_bucket']
+    scenario_info = ctx['config']['docking_scenarios_internal'][scenario]
+    athena_location = f"s3://{object_store_job_bucket}/{ctx['config']['object_store_job_prefix_full']}/athena"
+
+
+
+    client = boto3.client('athena', config=botoconfig)
+    s3_client = boto3.client('s3', config=botoconfig)
+
+    print("Running query in AWS Athena\n")
+
+
+    # Create database
+
+    create_database = f"""
+    CREATE DATABASE IF NOT EXISTS {database_name}
+      COMMENT 'VFVS output for Athena'
+      LOCATION '{athena_location}';
+    """
+    athena_location_tmp = f"{athena_location}/tmp"
+
+    create_db_response = client.start_query_execution(
+        QueryString=create_database,
+        QueryExecutionContext={
+            'Catalog': 'AwsDataCatalog'
+        },
+        ResultConfiguration={
+            'OutputLocation': athena_location_tmp
+        }
+    )
+
+    response = wait_for_athena_completion(client, s3_client, create_db_response, desc="createdb if needed")
+    if(response['QueryExecution']['Status']['State'] != "SUCCEEDED"):
+      print(f"failed on createdb ({response['QueryExecution']['Status']['State']})")
+      exit(1)
+
+    drop_response = client.start_query_execution(
+        QueryString=f"DROP TABLE IF EXISTS {table_name};",
+        QueryExecutionContext={
+            'Database': database_name,
+            'Catalog': 'AwsDataCatalog'
+        },
+        ResultConfiguration={
+            'OutputLocation': f'{athena_location}/tmp'
+        }
+    )
+
+    response = wait_for_athena_completion(client, s3_client, drop_response, desc="dropping of old table")
+    if(response['QueryExecution']['Status']['State'] != "SUCCEEDED"):
+      print(f"failed on drop of old table ({response['QueryExecution']['Status']['State']})")
+      exit(1)
+
+    # Generate the table based on the configuration
+
+    field_type = {
+      'ligand': "STRING",
+      'collection_key': "STRING",
+      'scenario': "STRING",
+      'score_average': "DOUBLE",
+      'score_min': "DOUBLE"
+    }
+
+    fields = [ 'ligand', 'collection_key', 'scenario' ]
+    fields.append("score_min")
+    fields.append("score_average")
+
+    for replica_index in range(int(scenario_info['replicas'])):
+      fields.append(f"score_{replica_index}")
+      field_type[f"score_{replica_index}"] = "DOUBLE"
+
+    for attr in ctx['config']['print_attrs_in_summary']:
+      fields.append(f"attr_{attr}")
+      field_type[f"attr_{attr}"] = "STRING"
+
+
+    generate = []
+    for field_name in fields:
+      generate.append(f"{field_name} {field_type[field_name]}")
+
+    create_table_list = ",\n".join(generate)
+
+    create_table = f"""
+    CREATE EXTERNAL TABLE {table_name} (
+        {create_table_list}
+    )
+    STORED AS PARQUET
+    LOCATION 's3://{object_store_job_bucket}/{job_location}'
+    tblproperties ("parquet.compression"="GZIP");
+    """
+
+    create_table_response = client.start_query_execution(
+        QueryString=create_table,
+        QueryExecutionContext={
+            'Database': database_name,
+            'Catalog': 'AwsDataCatalog'
+        },
+        ResultConfiguration={
+            'OutputLocation': f'{athena_location}/tmp'
+        }
+    )
+
+    response = wait_for_athena_completion(client, s3_client, create_table_response, desc="create table")
+    if(response['QueryExecution']['Status']['State'] != "SUCCEEDED"):
+      print(f"failed on create of table ({response['QueryExecution']['Status']['State']})")
+      exit(1)
+
+
+    if 'top' in args_dict and args_dict['top'] != None:
+      top_string = f"limit {args_dict['top']}"
     else:
-        parser.add_argument('--scenario-name', action='store', type=str, required=True)
-
-    parser.add_argument('--download', action='store_true', required=False)
-
-    parser.add_argument('--top', action='store', type=int, required=False)
-    args = parser.parse_args()
-
-    botoconfig = Config(
-        region_name=ctx['config']['aws_region'],
-        retries={
-            'max_attempts': 50,
-            'mode': 'standard'
+      top_string = ""
+
+    select_statement = f"SELECT *,\"$path\" from {table_name} ORDER BY score_min ASC {top_string};"
+
+    select_response = client.start_query_execution(
+        QueryString=select_statement,
+        QueryExecutionContext={
+            'Database': database_name,
+            'Catalog': 'AwsDataCatalog'
+        },
+        ResultConfiguration={
+            'OutputLocation': f'{athena_location}',
         }
     )
 
-    args_dict = vars(args)
-
-    scenario = args_dict['scenario_name']
-
-    if scenario not in ctx['config']['docking_scenarios_internal']:
-        print(f"Scenario '{scenario}'' is not defined as part of this job")
-        exit(1)
-
-    if ctx['config']['batchsystem'] == 'awsbatch':
-
-        table_name = f"{ctx['config']['job_name']}__{scenario}".replace("-", "_")
-
-        database_name = f"{ctx['config']['aws_batch_prefix']}_vfvs"
-        job_location = f"{ctx['config']['object_store_job_prefix_full']}/{scenario}/parquet"
-        object_store_job_bucket = ctx['config']['object_store_job_bucket']
-        scenario_info = ctx['config']['docking_scenarios_internal'][scenario]
-        athena_location = f"s3://{object_store_job_bucket}/{ctx['config']['object_store_job_prefix_full']}/athena"
-
-        client = boto3.client('athena', config=botoconfig)
-        s3_client = boto3.client('s3', config=botoconfig)
-
-        print("Running query in AWS Athena\n")
-
-        # Create database
-
-        create_database = f"""
-      CREATE DATABASE IF NOT EXISTS {database_name}
-        COMMENT 'VFVS output for Athena'
-        LOCATION '{athena_location}';
-      """
-        athena_location_tmp = f"{athena_location}/tmp"
-
-        create_db_response = client.start_query_execution(
-            QueryString=create_database,
-            QueryExecutionContext={
-                'Catalog': 'AwsDataCatalog'
-            },
-            ResultConfiguration={
-                'OutputLocation': athena_location_tmp
-            }
-        )
-
-        response = wait_for_athena_completion(client, s3_client, create_db_response, desc="createdb if needed")
-        if (response['QueryExecution']['Status']['State'] != "SUCCEEDED"):
-            print(f"failed on createdb ({response['QueryExecution']['Status']['State']})")
-            exit(1)
-
-        drop_response = client.start_query_execution(
-            QueryString=f"DROP TABLE IF EXISTS {table_name};",
-            QueryExecutionContext={
-                'Database': database_name,
-                'Catalog': 'AwsDataCatalog'
-            },
-            ResultConfiguration={
-                'OutputLocation': f'{athena_location}/tmp'
-            }
-        )
-
-        response = wait_for_athena_completion(client, s3_client, drop_response, desc="dropping of old table")
-        if (response['QueryExecution']['Status']['State'] != "SUCCEEDED"):
-            print(f"failed on drop of old table ({response['QueryExecution']['Status']['State']})")
-            exit(1)
-
-        # Generate the table based on the configuration
-
-        field_type = {
-            'ligand': "STRING",
-            'collection_key': "STRING",
-            'scenario': "STRING",
-            'score_average': "DOUBLE",
-            'score_min': "DOUBLE"
-        }
-
-        fields = ['ligand', 'collection_key', 'scenario']
-        fields.append("score_min")
-        fields.append("score_average")
-
-        for replica_index in range(int(scenario_info['replicas'])):
-            fields.append(f"score_{replica_index}")
-            field_type[f"score_{replica_index}"] = "DOUBLE"
-
-        for attr in ctx['config']['print_attrs_in_summary']:
-            fields.append(f"attr_{attr}")
-            field_type[f"attr_{attr}"] = "STRING"
-
-        generate = []
-        for field_name in fields:
-            generate.append(f"{field_name} {field_type[field_name]}")
-
-        create_table_list = ",\n".join(generate)
-
-        create_table = f"""
-      CREATE EXTERNAL TABLE {table_name} (
-          {create_table_list}
-      )
-      STORED AS PARQUET
-      LOCATION 's3://{object_store_job_bucket}/{job_location}'
-      tblproperties ("parquet.compression"="GZIP");
-      """
-
-        create_table_response = client.start_query_execution(
-            QueryString=create_table,
-            QueryExecutionContext={
-                'Database': database_name,
-                'Catalog': 'AwsDataCatalog'
-            },
-            ResultConfiguration={
-                'OutputLocation': f'{athena_location}/tmp'
-            }
-        )
-
-        response = wait_for_athena_completion(client, s3_client, create_table_response, desc="create table")
-        if (response['QueryExecution']['Status']['State'] != "SUCCEEDED"):
-            print(f"failed on create of table ({response['QueryExecution']['Status']['State']})")
-            exit(1)
-
-        if 'top' in args_dict and args_dict['top'] != None:
-            top_string = f"limit {args_dict['top']}"
-        else:
-            top_string = ""
-
-        select_statement = f"SELECT *,\"$path\" from {table_name} ORDER BY score_min ASC {top_string};"
-
-        select_response = client.start_query_execution(
-            QueryString=select_statement,
-            QueryExecutionContext={
-                'Database': database_name,
-                'Catalog': 'AwsDataCatalog'
-            },
-            ResultConfiguration={
-                'OutputLocation': f'{athena_location}',
-            }
-        )
-
-        response = wait_for_athena_completion(client, s3_client, select_response, delete=0, desc="query")
-
-        print("")
-        print(f"STATUS: {response['QueryExecution']['Status']['State']}")
-        print(f"Output location: {response['QueryExecution']['ResultConfiguration']['OutputLocation']}")
-
-        if args_dict['download'] == True:
-            if 'top' in args_dict and args_dict['top'] != None:
-                os.system(
-                    f"aws s3 cp {response['QueryExecution']['ResultConfiguration']['OutputLocation']}" + " " + "../output-files/" + scenario + "." + "top-" + str(
-                        args.top) + ".csv")
-            else:
-                os.system(
-                    f"aws s3 cp {response['QueryExecution']['ResultConfiguration']['OutputLocation']}" + " " + "../output-files/" + scenario + ".csv")
-
-    elif ctx['config']['batchsystem'] == 'slurm':
-        docking_scenario_output_folder = os.path.join('..', 'output-files', scenario)
-        results = get_top_results_slurm_csv(docking_scenario_output_folder)
-
-        if isinstance(results, pd.DataFrame):
-            status = "SUCCEEDED"
-        else:
-            status = "FAILED"
-
-        print("")
-        print(f"STATUS: {status}")
-        print(f"Output location: {docking_scenario_output_folder}")
-        print("Preview:")
-        print("")
-        if 'top' in args_dict and args_dict['top'] != None:
-            print(results.head(args.top).reset_index(drop=True))
-        else:
-            print(results.reset_index(drop=True))
-
-        if args_dict['download'] == True:
-            if 'top' in args_dict and args_dict['top'] != None:
-                output_file = docking_scenario_output_folder + "." + "top-" + str(args.top) + ".csv"
-                results = results.head(args.top)
-            else:
-                output_file = docking_scenario_output_folder + ".csv"
-
-            results.to_csv(output_file, header=True, index=None)
-            print(f"Output saved to {output_file}")
-            print("")
-
-        else:
-            print("Add --download flag to save output")
-            print("")
-
-<<<<<<< HEAD
+    response = wait_for_athena_completion(client, s3_client, select_response, delete=0, desc="query")
+
+    print("")
+    print(f"STATUS: {response['QueryExecution']['Status']['State']}")
+    print(f"Output location: {response['QueryExecution']['ResultConfiguration']['OutputLocation']}")
+
+
+    if args_dict['download'] == True:
+      if 'top' in args_dict and args_dict['top'] != None:
+        os.system(f"aws s3 cp {response['QueryExecution']['ResultConfiguration']['OutputLocation']}" + " " + "../output-files/" + scenario + ".ranking." + "top-" +  str(args.top) + ".csv")
+      else:
+        os.system(f"aws s3 cp {response['QueryExecution']['ResultConfiguration']['OutputLocation']}" + " " + "../output-files/" + scenario + ".ranking.complete.csv")
+
+  elif ctx['config']['batchsystem'] == 'slurm':
+    docking_scenario_output_folder = os.path.join('..', 'output-files', scenario)
+    results = get_top_results_slurm_csv(docking_scenario_output_folder)
+
+    if isinstance(results, pd.DataFrame):
+      status = "SUCCEEDED"
     else:
+      status = "FAILED"
+
+    print("")
+    print(f"STATUS: {status}")
+    print(f"Output location: {docking_scenario_output_folder}")
+    print("Preview:")
+    print("")
+    if 'top' in args_dict and args_dict['top'] != None:
+      print(results.head(args.top).reset_index(drop=True))
+    else:
+      print(results.reset_index(drop=True))
+
+    if args_dict['download'] == True:
+      if 'top' in args_dict and args_dict['top'] != None:
+        output_file = docking_scenario_output_folder + "." + "top-" + str(args.top) + ".csv"
+        results = results.head(args.top)
+      else:
+        output_file = docking_scenario_output_folder + ".csv"
+
+      results.to_csv(output_file, header=True, index=None)
+      print(f"Output saved to {output_file}")
+      print("")
+
+    else:
+      print("Add --download flag to save output")
+      print("")
+
+  else:
         print("Batch system not known, must be either 'awsbatch' or 'slurm")
         exit(1)
 
-=======
-
-  generate = []
-  for field_name in fields:
-    generate.append(f"{field_name} {field_type[field_name]}")
-
-  create_table_list = ",\n".join(generate)
-
-  create_table = f"""
-  CREATE EXTERNAL TABLE {table_name} (
-      {create_table_list}
-  )
-  STORED AS PARQUET
-  LOCATION 's3://{object_store_job_bucket}/{job_location}'
-  tblproperties ("parquet.compression"="GZIP");
-  """
-
-  create_table_response = client.start_query_execution(
-      QueryString=create_table,
-      QueryExecutionContext={
-          'Database': database_name,
-          'Catalog': 'AwsDataCatalog'
-      },
-      ResultConfiguration={
-          'OutputLocation': f'{athena_location}/tmp'
-      }
-  )
-
-  response = wait_for_athena_completion(client, s3_client, create_table_response, desc="create table")
-  if(response['QueryExecution']['Status']['State'] != "SUCCEEDED"):
-    print(f"failed on create of table ({response['QueryExecution']['Status']['State']})")
-    exit(1)
-
-
-  if 'top' in args_dict and args_dict['top'] != None:
-    top_string = f"limit {args_dict['top']}"
-  else:
-    top_string = ""
-
-  select_statement = f"SELECT *,\"$path\" from {table_name} ORDER BY score_min ASC {top_string};"
-
-  select_response = client.start_query_execution(
-      QueryString=select_statement,
-      QueryExecutionContext={
-          'Database': database_name,
-          'Catalog': 'AwsDataCatalog'
-      },
-      ResultConfiguration={
-          'OutputLocation': f'{athena_location}',
-      }
-  )
-
-  response = wait_for_athena_completion(client, s3_client, select_response, delete=0, desc="query")
-
-  print("")
-  print(f"STATUS: {response['QueryExecution']['Status']['State']}")
-  print(f"Output location: {response['QueryExecution']['ResultConfiguration']['OutputLocation']}")
-
-
-  if args_dict['download'] == True:
-    if 'top' in args_dict and args_dict['top'] != None:
-      os.system(f"aws s3 cp {response['QueryExecution']['ResultConfiguration']['OutputLocation']}" + " " + "../output-files/" + scenario + ".ranking." + "top-" +  str(args.top) + ".csv")
-    else:
-      os.system(f"aws s3 cp {response['QueryExecution']['ResultConfiguration']['OutputLocation']}" + " " + "../output-files/" + scenario + ".ranking.complete.csv")
->>>>>>> 5faa1cef
-
 if __name__ == '__main__':
     main()