#!/usr/bin/env python3

# Copyright (C) 2019 Christoph Gorgulla
# Copyright Amazon.com, Inc. or its affiliates. All Rights Reserved.
#
# This file is part of VirtualFlow.
#
# VirtualFlow is free software: you can redistribute it and/or modify
# it under the terms of the GNU General Public License as published by
# the Free Software Foundation, either version 2 of the License, or
# (at your option) any later version.
#
# VirtualFlow is distributed in the hope that it will be useful,
# but WITHOUT ANY WARRANTY; without even the implied warranty of
# MERCHANTABILITY or FITNESS FOR A PARTICULAR PURPOSE.  See the
# GNU General Public License for more details.
#
# You should have received a copy of the GNU General Public License
# along with VirtualFlow.  If not, see <https://www.gnu.org/licenses/>.

# ---------------------------------------------------------------------------
#
# Description: Main runner for the individual workunits/job lines
#
# Revision history:
# 2021-06-29  Original version
# 2021-08-02  Added additional handling for case where there is only 
#             a single subjob in a job
# 2022-04-20  Adding support for output into parquet format
#
# ---------------------------------------------------------------------------

import tempfile
import tarfile
import gzip
import os
import json
import re
import boto3
import multiprocessing
import subprocess
import botocore
import logging
import time
import shutil
import hashlib
import pandas as pd
from pathlib import Path
from botocore.config import Config
from statistics import mean
from multiprocessing import Process
from multiprocessing import Queue
from queue import Empty
import math
import sys
import uuid

<<<<<<< HEAD
=======






>>>>>>> 0d6bed36
# Download
# -
# Get the file and move it to a local location
#

def downloader(download_queue, unpack_queue, summary_queue, tmp_dir):


    botoconfig = Config(
       retries = {
          'max_attempts': 25,
          'mode': 'standard'
       }
    )

    s3 = boto3.client('s3', config=botoconfig)


    while True:
        try:
            item = download_queue.get(timeout=20.5)
        except Empty:
            continue

        if item is None:
            break


        item['temp_dir'] = tempfile.mkdtemp(prefix=f"{tmp_dir}/")
        item['local_path'] = f"{item['temp_dir']}/tmp.{item['ext']}"

        # Move the data either from S3 or a shared filesystem

        if('s3_download_path' in item['collection']):
            remote_path = item['collection']['s3_download_path']
            job_bucket = item['collection']['s3_bucket']

            try:
                with open(item['local_path'], 'wb') as f:
                    s3.download_fileobj(job_bucket, remote_path, f)
            except botocore.exceptions.ClientError as error:
                    reason = f"Failed to download from S3 {job_bucket}/{remote_path} to {item['local_path']}: ({error})"
                    logging.error(reason)

                    # log this to know we skipped
                    # put on the logging queue
                    summary_item = {
                        'type': "download_failed",
                        'log': {
                            'base_collection_key': item['collection_key'],
                            'reason': reason,
                            'dockings': item['collection']['dockings']
                        }
                    }
                    summary_queue.put(summary_item)
                    continue

        elif('sharedfs_path' in item['collection']):
            shutil.copyfile(Path(item['collection']['sharedfs_path']), item['local_path'])


        # Move it to the next step if there's space

        while unpack_queue.qsize() > 35:
            time.sleep(0.2)

        unpack_queue.put(item)




def untar(unpack_queue, collection_queue):
    print('Unpacker: Running', flush=True)

    while True:
        try:
            item = unpack_queue.get(timeout=20.5)
        except Empty:
            #print('unpacker: gave up waiting...', flush=True)
            continue

        # check for stop
        if item is None:
            break

        item['ligands'] = unpack_item(item)

        # Next step is to process this
        while collection_queue.qsize() > 35:
            time.sleep(0.2)

        collection_queue.put(item)



def unpack_item(item):

    ligands = {}

    os.chdir(item['temp_dir'])
    try:
        tar = tarfile.open(item['local_path'])
        for member in tar.getmembers():
            if(not member.isdir()):
                _, ligand = member.name.split("/", 1)

                if(ligand == ".listing"):
                    continue

                ligand_name = ligand.split(".")[0]

                ligands[ligand_name] = {
                    'path':  os.path.join(item['temp_dir'], item['collection']['collection_number'], ligand),
                    'base_collection_key': item['collection_key'],
                    'collection_key': item['collection_key']
                }

        tar.extractall()
        tar.close()
    except Exception as err:
        logging.error(
            f"ERR: Cannot open {item['local_path']} type: {str(type(err))}, err: {str(err)}")
        return None

    # Check if we have specific instructions
    if(item['collection']['mode'] == "sensor_screen_mode"):
        sensor_screen_ligands = {}

        # We should read the sparse file to know which ligands we actually need to keep
        with open(os.path.join(item['temp_dir'], item['collection']['collection_number'], ".listing"), "r") as read_file:
            for index, line in enumerate(read_file):
                line = line.strip()

                screen_collection_key, screen_ligand_name, screen_index = line.split(",")

                if(int(screen_index) >= item['collection']['sensor_screen_count']):
                    continue

                sensor_screen_ligands[screen_ligand_name] = ligands[screen_ligand_name]
                sensor_screen_ligands[screen_ligand_name]['collection_key'] = screen_collection_key

        return sensor_screen_ligands
    elif(item['collection']['mode'] == "named"):
        select_ligands = {}
        for ligand_name in item['collection']['ligands']:
            select_ligands[ligand_name] = ligands[ligand_name]
        return select_ligands
    else:
        return ligands





def collection_process(ctx, collection_queue, docking_queue, summary_queue):

    while True:
        try:
            item = collection_queue.get(timeout=20.5)
        except Empty:
            #print('unpacker: gave up waiting...', flush=True)
            continue

        # check for stop
        if item is None:
            break

        expected_ligands = 0
        completions_per_ligand = 0


        # How many do we run per ligand?
        for scenario_key in ctx['main_config']['docking_scenarios']:
            scenario = ctx['main_config']['docking_scenarios'][scenario_key]
            for replica_index in range(scenario['replicas']):
                completions_per_ligand += 1


            # generate directory for output
            scenario_directory = Path(item['temp_dir']) / "output" / scenario_key
            scenario_directory.mkdir(parents=True, exist_ok=True)


        # Process every ligand after making sure it is valid

        for ligand_key in item['ligands']:
            ligand = item['ligands'][ligand_key]

            coords = {}
            skip_ligand = 0

            with open(ligand['path'], "r") as read_file:
                for index, line in enumerate(read_file):

                    if (int(ctx['main_config']['run_atom_check']) == 1):
                        match = re.search(r'(?P<letters>\s+(B|Si|Sn)\s+)', line)
                        if(match):
                            matches = match.groupdict()
                            logging.error(
                                f"Found {matches['letters']} in {ligand}. Skipping.")
                            skip_reason = f"failed(ligand_elements:{matches['letters']})"
                            skip_reason_json = f"ligand includes elements: {matches['letters']})"
                            skip_ligand = 1
                            break

                    match = re.search(r'^ATOM', line)
                    if(match):
                        parts = line.split()
                        coord_str = ":".join(parts[5:8])

                        if(coord_str in coords):
                            logging.error(
                                f"Found duplicate coordinates in {ligand}. Skipping.")
                            skip_reason = f"failed(ligand_coordinates)"
                            skip_reason_json = f"duplicate coordinates"
                            skip_ligand = 1
                            break
                        coords[coord_str] = 1

            if(skip_ligand == 0):
                # We can submit this for processing
                ligand_attrs = get_attrs(ctx['main_config']['ligand_library_format'], ligand['path'], ctx['main_config']['print_attrs_in_summary'])
                submit_ligand_for_docking(ctx, docking_queue, ligand_key, ligand['path'], ligand['collection_key'], ligand['base_collection_key'], ligand_attrs, item['temp_dir'])
                expected_ligands += completions_per_ligand

            else:
                # log this to know we skipped
                # put on the logging queue
                summary_item = {
                    'type': "skip",
                    'log': {
                        'base_collection_key': ligand['base_collection_key'],
                        'collection_key': ligand['collection_key'],
                        'ligand_key': ligand_key,
                        'reason': skip_reason_json
                    }
                }
                summary_queue.put(summary_item)


        # Let the summary queue know that it can delete the directory after len(ligands)
        # number of ligands have been processed


        summary_item = {
            'type': "delete",
            'temp_dir': item['temp_dir'],
            'base_collection_key': item['collection_key'],
            'expected_completions': expected_ligands
        }

        summary_queue.put(summary_item)




def get_attrs(ligand_format, ligand_path, attrs = ['smi']):

    valid_formats = ['pdbqt', 'mol2', 'pdb', 'sdf']

    attributes = {}
    attributes_found = 0
    for key in attrs:
        attributes[key] = "N/A"

    if ligand_format in valid_formats:
        with open(ligand_path, "r") as read_file:
            for line in read_file:
                line = line.strip()

                match = re.search(r"SMILES_current:\s*(?P<smi>.*)$", line)
                if(match):
                    attributes['smi'] = match.group('smi')
                    attributes_found += 1

                match = re.search(r"SMILES:\s*(?P<smi>.*)$", line)
                if(match):
                    attributes['smi'] = match.group('smi')
                    attributes_found += 1

                match = re.search(r"\* Heavy atom count:\s*(?P<hacount>.*)$", line)
                if(match):
                    attributes['heavy_atom_count'] = match.group('hacount')
                    attributes_found += 1

                if(attributes_found >= len(attrs)):
                    break

    return attributes


def submit_ligand_for_docking(ctx, docking_queue, ligand_name, ligand_path, collection_key, base_collection_key, ligand_attrs, temp_dir):

    for scenario_key in ctx['main_config']['docking_scenarios']:
        scenario = ctx['main_config']['docking_scenarios'][scenario_key]

        for replica_index in range(scenario['replicas']):

            ligand_directory_directory = Path(temp_dir) / "output" / scenario_key / ligand_name / str(replica_index)
            ligand_directory_directory.mkdir(parents=True, exist_ok=True)

            docking_item = {
                'ligand_key': ligand_name,
                'ligand_path': ligand_path,
                'scenario_key': scenario_key,
                'collection_key': collection_key,
                'base_collection_key': base_collection_key,
                'config_path': scenario['config'],
                'program': scenario['program'],
                'program_long': scenario['program_long'],
                'input_files_dir':  os.path.join(ctx['temp_dir'], "vf_input", "input-files"),
                'timeout': int(ctx['main_config']['program_timeout']),
                'tools_path': ctx['tools_path'],
                'threads_per_docking': int(ctx['main_config']['threads_per_docking']),
                'temp_dir': temp_dir,
                'attrs': ligand_attrs,
                'output_dir': str(ligand_directory_directory)
            }

            docking_queue.put(docking_item)

    while docking_queue.qsize() > 100:
            time.sleep(0.2)


def read_config_line(line):
    key, sep, value = line.strip().partition("=")
    return key.strip(), value.strip()


def docking_process(ctx, docking_queue, summary_queue):

    items_queue = {}

    while True:
        try:
            item = docking_queue.get(timeout=2)
        except Empty:
            # We should go ahead and process what is in the queue,
            # even though we might not have everything
            for scenario_key in items_queue:
                scenario = ctx['main_config']['docking_scenarios'][scenario_key]
                docking_process_batch(summary_queue, scenario, items_queue[scenario_key], ctx['temp_dir'])
                items_queue[scenario_key] = []
            continue

        # check for stop
        if item is None:
            # Process what is left in our queue
            for scenario_key in items_queue:
                scenario = ctx['main_config']['docking_scenarios'][scenario_key]
                docking_process_batch(summary_queue, scenario, items_queue[scenario_key], ctx['temp_dir'])
                items_queue[scenario_key] = []
            break

        scenario_key = item['scenario_key']
        if scenario_key not in items_queue:
            items_queue[scenario_key] = []

        scenario = ctx['main_config']['docking_scenarios'][scenario_key]
        items_queue[scenario_key].append(item)

        if len(items_queue[scenario_key]) >= scenario['batchsizes']:
            docking_process_batch(summary_queue, scenario, items_queue[scenario_key], ctx['temp_dir'])
            items_queue[scenario_key] = []



def docking_process_setup_common(item, docking_type, temp_dir):
    item['start_time'] = time.perf_counter()

    # temporary directory that will be wiped after this docking is complete

    item['uuid'] = str(uuid.uuid4())
    item['tmp_run_dir'] = Path(temp_dir) / "run" / item['uuid']
    item['tmp_run_dir'].mkdir(parents=True, exist_ok=True)

    # Make a copy of the input files so we have paths that make sense

    item['tmp_run_dir_input'] = Path(item['tmp_run_dir']) / "input-files"
    shutil.copytree(item['input_files_dir'], item['tmp_run_dir_input'])

    if docking_type == "batch":
        item['output_dir'] = Path(temp_dir) / "logs" / item['uuid']
        item['output_dir'].mkdir(parents=True, exist_ok=True)

    item['log_path'] = f"{item['output_dir']}/stdout"


def docking_process_clean_common(item):
    shutil.rmtree(item['tmp_run_dir'])
    item['seconds'] = time.perf_counter() - item['start_time']

def docking_process_batch(summary_queue, scenario, items, temp_dir):

    if(len(items) == 0):
        return

    batched_item = {
        'items': items,
        'program': scenario['program'],
        'execution_type': DOCKING_PROGRAMS[scenario['program']]['ligands'],
        'scenario_key': scenario['key']
    }

    for item in batched_item['items']:
        item['output_path'] = f"{item['output_dir']}/output"
        item['status'] = "failed"
        item['log_path'] = f"{item['output_dir']}/stdout"
        item['log'] = {
            'base_collection_key': item['base_collection_key'],
            'collection_key': item['collection_key'],
            'ligand_key': item['ligand_key'],
            'reason': ""
        }

    if batched_item['execution_type'] == "single":
        for item in batched_item['items']:
            ret = None
            start = time.perf_counter()

            docking_process_setup_common(item, "single", temp_dir)

            print(f"processing {item['ligand_key']}")

            try:
                cmd = program_runstring_array(item)
            except RuntimeError as err:
                logging.error(f"Invalid cmd generation for {item['ligand_key']} (program: '{item['program']}')")
                raise(err)

            try:
                ret = subprocess.run(cmd, capture_output=True,
                         text=True, cwd=item['tmp_run_dir_input'], timeout=item['timeout'])
            except subprocess.TimeoutExpired as err:
                item['log']['reason'] = f"timeout on {item['ligand_key']}"
                logging.error(item['log']['reason'])


            if ret != None:
                if ret.returncode == 0:
                    process_docking_completion(item, ret)
                else:
                    item['log']['reason'] = f"Non zero return code for {item['collection_key']} {item['ligand_key']} {item['scenario_key']}"
                    logging.error(item['log']['reason'])
                    logging.error(f"stdout:\n{ret.stdout}\nstderr:{ret.stderr}\n")


                # Place output into files
                with open(item['log_path'], "w") as output_f:
                    output_f.write(f"STDOUT:\n{ret.stdout}\n")
                    output_f.write(f"STDERR:\n{ret.stderr}\n")

                item['seconds'] = time.perf_counter() - item['start_time']

                print(f"processing {item['ligand_key']} - done in {item['seconds']}")

            docking_process_clean_common(item)

    elif batched_item['execution_type'] == "batch":
        ret = None

        docking_process_setup_common(batched_item, "batch", temp_dir)

        print(f"processing batch of {len(batched_item['items'])} items")

        # Mark which docking these ligands were associated with
        for item in batched_item['items']:
            with open(f"{item['output_dir']}/dock_uuid", "w") as output_f:
                output_f.write(f"{item['uuid']}\n")

        try:
            cmd = program_runstring_array_batch(batched_item)
        except RuntimeError as err:
            logging.error(f"Invalid cmd generation for batched execution (program: '{batched_item['program']}')")
            raise(err)

        try:
            ret = subprocess.run(cmd, capture_output=True,
                     text=True, cwd=batched_item['tmp_run_dir_input'], timeout=batched_item['timeout'])
        except subprocess.TimeoutExpired as err:
            reason = "Batched execution timed out"
            for item in batched_item['items']:
                item['log']['reason'] = reason
            logging.error(reason)

        if ret != None:
            if ret.returncode == 0:
                process_docking_completion_batch(batched_item, ret)
            else:
                reason = f"Non zero return code for batched execution"
                for item in batched_item['items']:
                    item['log']['reason'] = reason

                logging.error(reason)
                logging.error(f"stdout:\n{ret.stdout}\nstderr:{ret.stderr}\n")


            # Place output into files
            with open(batched_item['log_path'], "w") as output_f:
                output_f.write(f"STDOUT:\n{ret.stdout}\n")
                output_f.write(f"STDERR:\n{ret.stderr}\n")


        print(f"processing - done in {batched_item['seconds']}")
        docking_process_clean_common(batched_item)

    else:
        logging.error(f"Invalid ligand processing model for program {task['program']}")
        raise RuntimeError(f"Invalid ligand processing model for program {task['program']}")


    while summary_queue.qsize() > 200:
        time.sleep(0.2)

    batched_item['type'] = "docking_complete"
    summary_queue.put(batched_item)



def move_batch_logs(item, scenario_directories):

    scenario_dest = Path(scenario_directories[item['scenario_key']]) / "batch_exec" / item['uuid']
    batch_output = Path(item['output_dir'])
    for dir_file in batch_output.iterdir():
        shutil.move(str(dir_file), f"{str(scenario_dest)}/")
    shutil.rmtree(item['output_dir'])

def check_for_completion_of_collection_key(collection_completions, collection_key, scenario_directories):

    current_completions = collection_completions[collection_key]['current_completions']
    expected_completions = collection_completions[collection_key]['expected_completions']

    if current_completions == expected_completions:
        for scenario_key, scenario_dest in scenario_directories.items():
            scenario_directory = Path(collection_completions[collection_key]['temp_dir']) / "output" / scenario_key
            for dir_file in scenario_directory.iterdir():
                shutil.move(str(dir_file), f"{scenario_dest}/")

        shutil.rmtree(collection_completions[collection_key]['temp_dir'])
        collection_completions.pop(collection_key, None)




def summary_process(ctx, summary_queue, upload_queue, metadata):

    print("starting summary process")
    start_time =  time.perf_counter()

    overview_data = {
        'metadata': metadata,
        'total_dockings': 0,
        'dockings_status': {
            'success': 0,
            'failed': 0
        },
        'skipped_ligands': 0,
        'skipped_ligand_list': [],
        'failed_list': [],
        'failed_downloads': 0,
        'failed_downloads_log': [],
        'failed_downloads_dockings': 0
    }

    summary_data = {}
    dockings_processed = 0
    collection_completions = {}
    scenario_directory = {}

    for scenario_key in ctx['main_config']['docking_scenarios']:
        summary_data[scenario_key] = {}

        scenario_directory[scenario_key] = Path(ctx['temp_dir']) / "output" / scenario_key / ctx['subjob_id']
        scenario_directory[scenario_key].mkdir(parents=True, exist_ok=True)


    while True:
        try:
            item = summary_queue.get()
        except Empty:
            #print('unpacker: gave up waiting...', flush=True)
            continue

        # check for stop
        if item is None:

            # Calculate how much time we spent
            overview_data['sec']  = time.perf_counter() - start_time

            # We need to generate the general overview data
            # even if we didn't process anything

            generate_overview_file(ctx, overview_data, upload_queue)

            # clean up anything extra that is around
            if(dockings_processed > 0):
                generate_summary_file(ctx, summary_data, upload_queue, ctx['temp_dir'])
                generate_output_archives(ctx, upload_queue, scenario_directory)
            break


        if(item['type'] == "delete"):
            if item['base_collection_key'] in collection_completions:
                collection_completions[item['base_collection_key']]['expected_completions'] = item['expected_completions']
                collection_completions[item['base_collection_key']]['temp_dir'] = item['temp_dir']
            else:
                collection_completions[item['base_collection_key']] = {
                    'expected_completions':item['expected_completions'],
                    'current_completions': 0,
                    'temp_dir': item['temp_dir']
                }

            check_for_completion_of_collection_key(collection_completions, item['base_collection_key'], scenario_directory)

        elif(item['type'] == "download_failed"):
            overview_data['failed_downloads_log'].append(item['log'])
            overview_data['failed_downloads'] += 1
            overview_data['failed_downloads_dockings'] += item['log']['dockings']


        elif(item['type'] == "skip"):

            overview_data['skipped_ligands'] += 1
            overview_data['skipped_ligand_list'].append(item['log'])

        elif(item['type'] == "docking_complete"):
            dockings_processed += 1

            for single_item in item['items']:
                overview_data['total_dockings'] += 1
                overview_data['dockings_status'][single_item['status']] += 1

                if(single_item['status'] == "success"):
                    summary_key = f"{single_item['ligand_key']}"

                    if summary_key not in summary_data[single_item['scenario_key']]:
                        summary_data[single_item['scenario_key']][summary_key] = {
                            'ligand': single_item['ligand_key'],
                            'collection_key': single_item['collection_key'],
                            'scenario': single_item['scenario_key'],
                            'scores': [ single_item['score'] ],
                            'attrs': single_item['attrs']
                        }

                    else:
                        summary_data[single_item['scenario_key']][summary_key]['scores'].append(single_item['score'])
                else:
                    # Log the failure
                    overview_data['failed_list'].append(single_item['log'])


                # See if this was the last completion for this collection_key

                if single_item['base_collection_key'] in collection_completions:
                    collection_completions[single_item['base_collection_key']]['current_completions'] += 1
                    check_for_completion_of_collection_key(collection_completions, single_item['base_collection_key'], scenario_directory)
                else:
                    collection_completions[single_item['base_collection_key']] = {
                        'expected_completions': -1,
                        'current_completions': 1,
                        'temp_dir': ""
                    }

            # Copy data if this was a batch execution
            if(item['execution_type'] == "batch"):
                move_batch_logs(item, scenario_directory)

        else:
            logging.error(f"received invalid summary completion {item['type']}")
            raise




def generate_tarfile(dir, tarname):
    os.chdir(str(Path(dir).parents[0]))

    with tarfile.open(tarname, "x:gz") as tar:
        tar.add(os.path.basename(dir))

    return os.path.join(str(Path(dir).parents[0]), tarname)


def generate_output_path(ctx, scenario_key, content_type, extension):


    if scenario_key != None:
        if(ctx['main_config']['job_storage_mode'] == "s3"):
            return f"{ctx['main_config']['object_store_job_prefix']}/{ctx['main_config']['job_name']}/{scenario_key}/{content_type}/{ctx['workunit_id']}/{ctx['subjob_id']}.{extension}"
        else:
            outputfiles_dir = Path(ctx['main_config']['sharedfs_output_files_path']) / scenario_key / content_type / str(ctx['workunit_id'])
            return f"{ctx['main_config']['sharedfs_output_files_path']}/{scenario_key}/{content_type}/{ctx['workunit_id']}/{ctx['subjob_id']}.{extension}"
    else:
        if(ctx['main_config']['job_storage_mode'] == "s3"):
            return f"{ctx['main_config']['object_store_job_prefix']}/{ctx['main_config']['job_name']}/{content_type}/{ctx['workunit_id']}/{ctx['subjob_id']}.{extension}"
        else:
            outputfiles_dir = Path(ctx['main_config']['sharedfs_output_files_path']) / content_type / str(ctx['workunit_id'])
            return f"{ctx['main_config']['sharedfs_output_files_path']}/{content_type}/{ctx['workunit_id']}/{ctx['subjob_id']}.{extension}"


def generate_output_archives(ctx, upload_queue, scenario_directories):

    for scenario_key, scenario_dir in scenario_directories.items():

        upload_tmp_dir = tempfile.mkdtemp(prefix=ctx['temp_dir'])

        # tar the file
        tar_name = f"{upload_tmp_dir}/{ctx['subjob_id']}.tar.gz"
        tar_gz_path = generate_tarfile(scenario_dir, tar_name)

        uploader_item = {
            'storage_type': ctx['main_config']['job_storage_mode'],
            'remote_path' : generate_output_path(ctx, scenario_key, "logs", "tar.gz"),
            's3_bucket' : ctx['main_config']['object_store_job_bucket'],
            'local_path': tar_name,
            'temp_dir': upload_tmp_dir
        }

        upload_queue.put(uploader_item)


def generate_overview_file(ctx, overview_data, upload_queue):

    upload_tmp_dir = tempfile.mkdtemp(prefix=ctx['temp_dir'])
    overview_json_location = f"{upload_tmp_dir}/overview.json.gz"

    with gzip.open(overview_json_location, "wt") as json_out:
        json.dump(overview_data, json_out)

    uploader_item = {
        'storage_type': ctx['main_config']['job_storage_mode'],
        'remote_path' : generate_output_path(ctx, None, "summary", "json.gz"),
        's3_bucket': ctx['main_config']['object_store_job_bucket'],
        'local_path': overview_json_location,
        'temp_dir': upload_tmp_dir
    }

    upload_queue.put(uploader_item)

def generate_summary_file(ctx, summary_data, upload_queue, tmp_dir):

    for scenario_key in ctx['main_config']['docking_scenarios']:

        if(len(summary_data[scenario_key]) == 0):
            break

        csv_ordering = ['ligand', 'collection_key', 'scenario', 'score_average', 'score_min']
        max_scores = 0

        # Need to run all of the averages
        for summary_key, summary_value in summary_data[scenario_key].items():

            if(len(summary_value['scores']) > max_scores):
                max_scores = len(summary_value['scores'])

            for index, score in enumerate(summary_value['scores']):
                summary_value[f"score_{index}"] = score

            summary_value['score_average'] = mean(summary_value['scores'])
            summary_value['score_min'] = min(summary_value['scores'])

            summary_value.pop('scores', None)

            # Update the attrs
            for attr_name, attr_value in summary_value['attrs'].items():
                summary_value[f'attr_{attr_name}'] = attr_value
                if f'attr_{attr_name}' not in csv_ordering:
                    csv_ordering.append(f'attr_{attr_name}')

            summary_value.pop('attrs', None)


            # For each collection tranche.. .explode them out
            collection_name, collection_number = summary_value['collection_key'].split("_")
            for letter_index, letter in enumerate(collection_name):
                summary_value[f'tranche_{letter_index}'] = letter


        # Ouput for each scenario

        if 'parquet' in ctx['main_config']['summary_formats']:

            # Now we can generate a parquet file with all of the data
            df = pd.DataFrame.from_dict(summary_data[scenario_key], "index")

            upload_tmp_dir = tempfile.mkdtemp(prefix=tmp_dir)

            uploader_item = {
                'storage_type': ctx['main_config']['job_storage_mode'],
                'remote_path' : generate_output_path(ctx, scenario_key, "parquet", "parquet"),
                's3_bucket': ctx['main_config']['object_store_job_bucket'],
                'local_path': f"{upload_tmp_dir}/summary.parquet",
                'temp_dir': upload_tmp_dir
            }


            df.to_parquet(uploader_item['local_path'], compression='gzip')
            upload_queue.put(uploader_item)


        if 'csv.gz' in ctx['main_config']['summary_formats']:

            for index in range(max_scores):
                csv_ordering.append(f"score_{index}")

            upload_tmp_dir = tempfile.mkdtemp(prefix=tmp_dir)

            with gzip.open(f"{upload_tmp_dir}/summary.txt.gz", "wt") as summmary_fp:

                # print header
                summmary_fp.write(",".join(csv_ordering))
                summmary_fp.write("\n")

                for summary_key, summary_value in summary_data[scenario_key].items():
                    ordered_summary_list = list(map(lambda key: str(summary_value[key]), csv_ordering))
                    summmary_fp.write(",".join(ordered_summary_list))
                    summmary_fp.write("\n")


            uploader_item_csv = {
                'storage_type': ctx['main_config']['job_storage_mode'],
                'remote_path' : generate_output_path(ctx, scenario_key, "csv", "csv.gz"),
                's3_bucket': ctx['main_config']['object_store_job_bucket'],
                'local_path': f"{upload_tmp_dir}/summary.txt.gz",
                'temp_dir': upload_tmp_dir
            }
            upload_queue.put(uploader_item_csv)



def upload_process(ctx, upload_queue):

    print('Uploader: Running', flush=True)

    botoconfig = Config(
       retries = {
          'max_attempts': 25,
          'mode': 'standard'
       }
    )

    s3 = boto3.client('s3', config=botoconfig)

    while True:
        try:
            item = upload_queue.get(timeout=20.5)
        except Empty:
            #print('unpacker: gave up waiting...', flush=True)
            continue

        # check for completion
        if item is None:

            # clean up anything extra that is around
            break

        # Save off the data we need
        # Basically.. if s3 then use boto3

        if(item['storage_type'] == "s3"):
            try:
                print(f"Uploading to {item['remote_path']}")
                response = s3.upload_file(item['local_path'], item['s3_bucket'], item['remote_path'])
            except botocore.exceptions.ClientError as e:
                logging.error(e)
                raise

        else:
            # if sharedfs.. .then just do a copy

            parent_directory = Path(Path(item['remote_path']).parent)
            parent_directory.mkdir(parents=True, exist_ok=True)

            shutil.copyfile(item['local_path'], item['remote_path'])


        # Get rid of the temp directory
        shutil.rmtree(item['temp_dir'])






def process_config(ctx):

    # Create absolute directories based on the other parameters

    ctx['main_config']['collection_working_path'] = os.path.join(
        ctx['temp_dir'], "collections")
    ctx['main_config']['output_working_path'] = os.path.join(
        ctx['temp_dir'], "output-files")

    if('summary_formats' not in ctx['main_config']):
        ctx['main_config']['summary_formats'] = {
                'csv.gz': 1
        }


    ctx['main_config']['docking_scenarios'] = {}

    for index, scenario in enumerate(ctx['main_config']['docking_scenario_names']):
        program_long = ctx['main_config']['docking_scenario_programs'][index]
        program = program_long

        # Special handing for smina* and gwovina*
        match = re.search(r'^(?P<program>smina|gwovina)', program_long)
        if(match):
            matches = match.groupdict()
            program = matches['program']
            logging.debug(f"Found {program} in place of {program_long}")
        else:
            logging.debug(f"No special match for '{program_long}'")

        ctx['main_config']['docking_scenarios'][scenario] = {
            'key': scenario,
            'config': os.path.join(ctx['temp_dir'], "vf_input", "input-files",
                                   ctx['main_config']['docking_scenario_inputfolders'][index],
                                   "config.txt"
                                   ),
            'program': program,
            'program_long': program_long,
            'replicas': int(ctx['main_config']['docking_scenario_replicas'][index]),
            'batchsizes': int(ctx['main_config']['docking_scenario_batchsizes'][index]),
        }



def get_workunit_from_s3(ctx, workunit_id, subjob_id, job_bucket, job_object, download_dir):
    # Download from S3

    download_to_workunit_file = "/".join([download_dir, "vfvs_input.tar.gz"])

    try:
        with open(download_to_workunit_file, 'wb') as f:
            ctx['s3'].download_fileobj(job_bucket, job_object, f)
    except botocore.exceptions.ClientError as error:
        logging.error(
            f"Failed to download from S3 {job_bucket}/{job_object} to {download_to_workunit_file}, ({error})")
        sys.exit(1)

    os.chdir(download_dir)

    # Get the file with the specific workunit we need to work on
    try:
        tar = tarfile.open(download_to_workunit_file)
        tar.extractall()
        file = tar.extractfile(f"vf_input/config.json")

        all_config = json.load(file)
        if(subjob_id in all_config['subjobs']):
            ctx['subjob_config'] = all_config['subjobs'][subjob_id]
        else:
            logging.error(f"There is no subjob ID with ID:{subjob_id}")
            # AWS Batch requires that an array job have at least 2 elements,
            # sometimes we only need 1 though
            if(subjob_id == "1"):
                sys.exit(0)
            else:
                sys.exit(1)
                raise RuntimeError(f"There is no subjob ID with ID:{subjob_id}")

        tar.close()
    except Exception as err:
        logging.error(
            f"ERR: Cannot open {download_to_workunit_file}. type: {str(type(err))}, err: {str(err)}")
        sys.exit(1)
        return None


    ctx['main_config'] = all_config['config']



def get_workunit_from_sharedfs(ctx, workunit_id, subjob_id, job_tar, download_dir):
    # Download from sharedfs

    download_to_workunit_file = "/".join([download_dir, "vfvs_input.tar.gz"])

    shutil.copyfile(job_tar, download_to_workunit_file)

    os.chdir(download_dir)

    # Get the file with the specific workunit we need to work on
    try:
        tar = tarfile.open(download_to_workunit_file)
        tar.extractall()
        file = tar.extractfile(f"vf_input/config.json")

        all_config = json.load(file)
        if(subjob_id in all_config['subjobs']):
            ctx['subjob_config'] = all_config['subjobs'][subjob_id]
        else:
            logging.error(f"There is no subjob ID with ID:{subjob_id}")
            raise RuntimeError(f"There is no subjob ID with ID:{subjob_id}")

        tar.close()
    except Exception as err:
        logging.error(
            f"ERR: Cannot open {download_to_workunit_file}. type: {str(type(err))}, err: {str(err)}")
        return None


    ctx['main_config'] = all_config['config']



def process_docking_completion(item, ret):
    item['status'] = "failed"

<<<<<<< HEAD
    if(item['program'] == "qvina02"
        or item['program'] == "qvina_w"
        or item['program'] == "vina"
        or item['program'] == "vina_carb"
        or item['program'] == "vina_xb"
        or item['program'] == "gwovina"
        or item['program'] == "AutodockVina_1.2"
        or item['program'] == "AutodockVina_1.1.2"
        or item['program'] == "qvina_gpu"
        or item['program'] == "qvina_w_gpu"
        or item['program'] == "vina_gpu"
        or item['program'] == "vina_gpu_2.0"
    ):
        docking_finish_vina(item, ret)
    elif(item['program'] == "smina"
        or item['program'] == "gnina"
    ):
        docking_finish_smina(item, ret)
    elif(item['program'] == "adfr"):
        docking_finish_adfr(item, ret)
    elif(item['program'] == "plants"):
        docking_finish_plants(item, ret)
    elif(item['program'] == "rDOCK"):
        docking_finish_rdock(item, ret)
    elif(item['program'] == "M-Dock"):
        docking_finish_mdock(item, ret)
    elif(item['program'] == "MCDock"):
        docking_finish_mcdock(item, ret)
    elif(item['program'] == "LigandFit"):
        docking_finish_ligandfit(item, ret)
    elif(item['program'] == "ledock"):
        docking_finish_ledock(item, ret)
    elif(item['program'] == "gold"):
        docking_finish_gold(item, ret)
    elif(item['program'] == "iGemDock"):
        docking_finish_igemdock(item, ret)
    elif(item['program'] == "idock"):
        docking_finish_idock(item, ret)
    elif(item['program'] == "GalaxyDock3"):
        docking_finish_galaxydock3(item, ret)
    elif(item['program'] == "autodock_cpu"
        or item['program'] == "autodock_gpu"
        ):
        docking_finish_autodock(item, ret)
    elif(item['program'] == "autodock_koto"):
        docking_finish_autodock_koto(item, ret)
    elif(item['program'] == "RLDock"):
        docking_finish_rldock(item, ret)
    elif(item['program'] == "PSOVina"):
        docking_finish_PSOVina(item, ret)
    elif(item['program'] == "LightDock"):
        docking_finish_LightDock(item, ret)
    elif(item['program'] == "FitDock"):
        docking_finish_FitDock(item, ret)
    elif(item['program'] == "Molegro"):
        docking_finish_Molegro(item, ret)
    elif(item['program'] == "rosetta-ligand"):
        docking_finish_rosetta_ligand(item, ret) 
    elif(item['program'] == "SEED"):
        docking_finish_SEED(item, ret) 
    elif(item['program'] == "MpSDockZN"):
        docking_finish_MpSDockZN(item, ret) 
    elif(item['program'] == "dock6"):
        docking_finish_dock6(item, ret) 
    elif(item['program'] == "flexx"):
        docking_finish_flexx(item, ret)
    elif(item['program'] == "HDock"):
        docking_finish_HDock(item, ret) 
    elif(item['program'] == "CovDock"):
        docking_finish_covdock(item)
    elif(item['program'] == "glide_sp"):
        docking_finish_glide_sp(item)
    elif(item['program'] == "glide_xp"):
        docking_finish_glide_xp(item)
    elif(item['program'] == "glide_htvs"):
        docking_finish_glide_htvs(item)
        
    # Scoring Functions: 
    elif(item['program'] == "nnscore2.0"):
        scoring_finish_nnscore2(item, ret)
    elif(item['program'] == "rf-score-vs"):
        scoring_finish_rf(item, ret) 
    elif(item['program'] == "smina_scoring"):
        scoring_finish_smina(item, ret) 
    elif(item['program'] == "gnina_scoring"):
        scoring_finish_gnina(item, ret) 
    elif(item['program'] == "ad4_scoring"):
        scoring_finish_ad4(item, ret) 
    elif(item['program'] == "vinandro_scoring"):
        scoring_finish_vinardo(item, ret) 
    elif(item['program'] == "PLANTS_chemplp_scoring"):
        scoring_finish_PLANTS_chemplp(item, ret) 
    elif(item['program'] == "PLANTS_plp_scoring"):
        scoring_finish_PLANTS_plp(item, ret) 
    elif(item['program'] == "PLANTS_plp95_scoring"):
        scoring_finish_PLANTS_plp95(item, ret) 
    elif(item['program'] == "dock6_contact_score"):
        scoring_finish_dock6_contact_score(item, ret) 
=======
    if item['program'] not in DOCKING_PROGRAMS:
        raise RuntimeError(f"No completion function for {item['program']}")
    elif 'end' not in DOCKING_PROGRAMS[item['program']]:
        raise RuntimeError(f"No completion function for {item['program']}")
>>>>>>> 0d6bed36
    else:
        DOCKING_PROGRAMS[item['program']]['end'](item, ret)


def process_docking_completion_batch(batch_item, ret):
    batch_item['status'] = "failed"

    if batch_item['program'] not in DOCKING_PROGRAMS:
        raise RuntimeError(f"No completion function for {item['program']}")
    elif 'end' not in DOCKING_PROGRAMS[batch_item['program']]:
        raise RuntimeError(f"No completion function for {item['program']}")
    else:
        DOCKING_PROGRAMS[batch_item['program']]['end'](batch_item, ret)


# Generate the run command for a given program

def program_runstring_array(task):

    cmd = []

<<<<<<< HEAD
    if(task['program'] == "qvina02"
            or task['program'] == "qvina_w"
            or task['program'] == "vina"
            or task['program'] == "vina_carb"
            or task['program'] == "vina_xb"
            or task['program'] == "gwovina"
            or task['program'] == "AutodockVina_1.2"
            or task['program'] == "AutodockVina_1.1.2"
            or task['program'] == "qvina_gpu"
            or task['program'] == "qvina_w_gpu"

       ):
        
        cmd = docking_start_vina(task)
    elif(task['program'] == "smina"):
        cmd = docking_start_smina(task)
    elif(task['program'] == "adfr"):
        cmd = docking_start_adfr(task)
    elif(task['program'] == "plants"):
        cmd = docking_start_plants(task)
    elif(task['program'] == "AutodockZN"):
        cmd = docking_start_autodockzn(task)
    elif(task['program'] == "gnina"):
        cmd = docking_start_gnina(task)
    elif(task['program'] == "rDock"):
        cmd = docking_start_rdock(task)
    elif(task['program'] == "M-Dock"):
        cmd = docking_start_mdock(task)
    elif(task['program'] == "MCDock"):
        cmd = docking_start_mcdock(task)
    elif(task['program'] == "LigandFit"):
        cmd = docking_start_ligandfit(task)
    elif(task['program'] == "ledock"):
        cmd = docking_start_ledock(task)
    elif(task['program'] == "gold"):
        cmd = docking_start_gold(task)
    elif(task['program'] == "iGemDock"):
        cmd = docking_start_igemdock(task)
    elif(task['program'] == "idock"):
        cmd = docking_start_idock(task)
    elif(task['program'] == "GalaxyDock3"):
        cmd = docking_start_galaxydock3(task)
    elif(task['program'] == "autodock_cpu"):
        cmd = docking_start_autodock(task, "cpu")
    elif(task['program'] == "autodock_gpu"):
        cmd = docking_start_autodock(task, "gpu")
    elif(task['program'] == "autodock_koto"):
        cmd = docking_start_autodock_koto(task)    
    elif(task['program'] == "RLDock"):
        cmd = docking_start_rldock(task)     
    elif(task['program'] == "PSOVina"):
        cmd = docking_start_PSOVina(task)     
    elif(task['program'] == "LightDock"):
        cmd = docking_start_LightDock(task)   
    elif(task['program'] == "FitDock"):
        cmd = docking_start_FitDock(task)   
    elif(task['program'] == "Molegro"):
        cmd = docking_start_Molegro(task)   
    elif(task['program'] == "rosetta-ligand"):
        cmd = docking_start_rosetta_ligand(task)   
    elif(task['program'] == "SEED"):
        cmd = docking_start_SEED(task)  
    elif(task['program'] == "MpSDockZN"):
        cmd = docking_start_MpSDockZN(task)   
    elif(task['program'] == "dock6"):
        cmd = docking_start_dock6(task)   
    elif(task['program'] == "flexx"):
        cmd = docking_start_flexx(task)   
    elif(task['program'] == "HDock"):
        cmd = docking_start_HDock(task)   
    elif(task['program'] == "CovDock"):
        cmd = docking_start_covdock(task) 
    elif(task['program'] == "glide_sp"):
        cmd = docking_start_glide_sp(task)   
    elif(task['program'] == "glide_xp"):
        cmd = docking_start_glide_xp(task) 
    elif(task['program'] == "glide_htvs"):
        cmd = docking_start_glide_htvs(task) 
    
    # Scoring Functions: 
    elif(task['program'] == "nnscore2.0"):
        cmd = scoring_start_nnscore2(task) 
    elif(task['program'] == "rf-score-vs"):
        cmd = scoring_start_rf(task) 
    elif(task['program'] == "smina_scoring"):
        cmd = scoring_start_smina(task) 
    elif(task['program'] == "gnina_scoring"):
        cmd = scoring_start_gnina(task) 
    elif(task['program'] == "af4_scoring"):
        cmd = scoring_start_ad4(task) 
    elif(task['program'] == "vinandro_scoring"):
        cmd = scoring_start_vinardo(task) 
    elif(task['program'] == "PLANTS_chemplp_scoring"):
        cmd = scoring_start_PLANTS_chemplp(task) 
    elif(task['program'] == "PLANTS_plp_scoring"):
        cmd = scoring_start_PLANTS_plp(task) 
    elif(task['program'] == "PLANTS_plp95_scoring"):
        cmd = scoring_start_PLANTS_plp95(task) 
    elif(task['program'] == "dock6_contact_score"):
        cmd = scoring_start_dock6_contact_score(task) 
=======
    if task['program'] not in DOCKING_PROGRAMS:
        raise RuntimeError(f"No start function for {task['program']}")
    elif 'start' not in DOCKING_PROGRAMS[task['program']]:
        raise RuntimeError(f"No start function for {task['program']}")
    else:
        cmd = DOCKING_PROGRAMS[task['program']]['start'](task)

    return cmd

def program_runstring_array_batch(batch_item):

    cmd = []

    if batch_item['program'] not in DOCKING_PROGRAMS:
        raise RuntimeError(f"No start function for {task['program']}")
    elif 'start' not in DOCKING_PROGRAMS[batch_item['program']]:
        raise RuntimeError(f"No start function for {task['program']}")
>>>>>>> 0d6bed36
    else:
        cmd = DOCKING_PROGRAMS[batch_item['program']]['start'](batch_item)

    return cmd


####### Docking program configurations

## MpSDockZN

def docking_start_MpSDockZN(task): 

    with open(task['config_path']) as fd:
        config_ = dict(read_config_line(line) for line in fd)
    for item in config_:
        if '#' in config_[item]:
            config_[item] = config_[item].split('#')[0]
            
    task['MpSDockZN_tmp_file'] = os.path.join(task['tmp_run_dir'], "MpSDockZN_run.sh")
    
    with open(task['MpSDockZN_tmp_file'], 'a+') as f: 
        f.writelines(['export Chimera={}\n'.format(config_['chimera_path'])])
        f.writelines(['export DOCK6={}\n'.format(config_['dock6_path'])])
        f.writelines(['charge=`$Chimera/bin/chimera --nogui --silent {} charges.py`\n'.format(task['ligand_path'])])
        f.writelines(['antechamber -i {} -fi mol2 -o ligand_input.mol2 -fo mol2 -at sybyl -c gas -rn LIG -nc $charge -pf y\n'.format(task['ligand_path'])])
        f.writelines(['$DOCK6/bin/showbox < {} \n'.format(config_['dock6_path'])])
        f.writelines(['$DOCK6/bin/grid -i {} \n'.format(config_['grid_in'])])
        f.writelines(['./executables/MpSDock -i {} \n'.format(config_['dock_in'])])
        
    os.system('chmod 0700 {}'.format(task['MpSDockZN_tmp_file'])) # Assign execution permisions on script
    cmd = ['./{}'.format(task['MpSDockZN_tmp_file'])]
        
    return cmd

def docking_finish_MpSDockZN(item, ret): 
    try: 
        score_path = os.path.join(item['tmp_run_dir'], "receptor_input_docked_result.list")
        score_all = []
        with open(score_path, 'r') as f: 
            lines = f.readlines()
        for item in lines: 
            A = item.split(' ')
            A = [x for x in A if x != '']
            try: score_1, score_2, score_3, score_4, score_5 = float(A[0]), float(A[1]), float(A[2]),float(A[3]), float(A[4])
            except: continue 
            final_score = score_1 + score_2 + score_3 + score_4 + score_5
            score_all.append(final_score)
        item['score'] = min(score_all)   
 
        pose_path = os.path.join(item['tmp_run_dir'], "receptor_input_docked_result.mol2")
        shutil.move(pose_path, item['output_dir'])  
        item['status'] = "success"

    except: 
        logging.error("failed parsing")

## SEED
def docking_start_SEED(task): 

    with open(task['config_path']) as fd:
        config_ = dict(read_config_line(line) for line in fd)
    for item in config_:
        if '#' in config_[item]:
            config_[item] = config_[item].split('#')[0]
            
    task['seed_tmp_file'] = os.path.join(task['tmp_run_dir'], "seed_run.sh")
    
    with open(task['seed_tmp_file'], 'a+') as f: 
        f.writelines(["charge=`{}/bin/chimera --nogui --silent {} charges.py`\n".format(config_['chimera_path'], task['ligand_path'])])
        f.writelines(["antechamber -i {} -fi mol2 -o ligand_gaff.mol2 -fo mol2 -at gaff2 -c gas -rn LIG -nc $charge -pf y\n".format(task['ligand_path'])])
        f.writelines(["python {} ligand_gaff.mol2 ligand_gaff.mol2 ligand_seed.mol2\n".format(task['mol2seed4_receptor_script'])])
        f.writelines(["{}/bin/chimera --nogui {} dockprep.py \n".format(config_['chimera_path'], config_['receptor'])])
        f.writelines(["python {} receptor.mol2 receptor.mol2 receptor_seed.mol2\n".format(task['mol2seed4_receptor_script'])])
        f.writelines(["\t\t-out:suffix out\n"])
        f.writelines(['{}/seed4 {} > log'.format(task['tools_path'], config_['seed_inp_file'])])
        
    os.system('chmod 0700 {}'.format(task['seed_tmp_file'])) # Assign execution permisions on script
    cmd = ['./{}'.format(task['seed_tmp_file'])]
        
    return cmd

def docking_finish_SEED(item, ret): 
    try: 
        score_path = os.path.join(item['tmp_run_dir'], "seed_best.dat")
        with open(score_path, 'r') as f: 
            lines = f.readlines()
        docking_score = float([x for x in lines[1].split(' ') if x != ''][4])
        item['score'] = min(docking_score)   
 
        pose_path = os.path.join(item['tmp_run_dir'], "ligand_seed_best.mol2")
        shutil.move(pose_path, item['output_dir'])  
        item['status'] = "success"

    except: 
        logging.error("failed parsing")


## HDock
def docking_start_HDock(task): 

    with open(task['config_path']) as fd:
        config_ = dict(read_config_line(line) for line in fd)
    for item in config_:
        if '#' in config_[item]:
            config_[item] = config_[item].split('#')[0]
            
    task['HDock_tmp_file'] = os.path.join(task['tmp_run_dir'], "HDock_run.sh")
    
    with open(task['HDock_tmp_file'], 'a+') as f: 
        f.writelines(['{}/hdock {} {} -out Hdock.out'.format(task['tools_path'], config_['receptor'], task['lig_path'])])
        f.writelines(['{}/createpl Hdock.out top100.pdb -nmax 1 -complex -models'.format(task['tools_path']) ])
        
    os.system('chmod 0700 {}'.format(task['HDock_tmp_file'])) # Assign execution permisions on script
    cmd = ['./{}'.format(task['HDock_tmp_file'])]
        
    return cmd

def docking_finish_HDock(item, ret): 
    try: 
        pose_path = os.path.join(item['tmp_run_dir'], "model_1.pdb")        
        with open(pose_path, 'r') as f: 
            lines = f.readlines()
        docking_score = float(lines[3].split(' ')[-1])
        
        shutil.move(pose_path, item['output_dir'])  
        item['status'] = "success"
        item['score'] = docking_score   
    except: 
        logging.error("failed parsing")


## dock6
def docking_start_dock6(task): 

    with open(task['config_path']) as fd:
        config_ = dict(read_config_line(line) for line in fd)
    for item in config_:
        if '#' in config_[item]:
            config_[item] = config_[item].split('#')[0]
            
    # Generate dock6 input file: 
    with open(os.path.join(task['tmp_run_dir'], "dock.in"), 'w') as f: 
        f.writelines(['conformer_search_type                                        flex\n'])
        f.writelines(['user_specified_anchor                                        no\n'])
        f.writelines(['limit_max_anchors                                            no\n'])
        f.writelines(['min_anchor_size                                              40\n'])
        f.writelines(['pruning_use_clustering                                       yes\n'])
        f.writelines(['pruning_max_orients                                          100\n'])
        f.writelines(['pruning_clustering_cutoff                                    100\n'])
        f.writelines(['pruning_conformer_score_cutoff                               25.0\n'])
        f.writelines(['pruning_conformer_score_scaling_factor                       1.0\n'])
        f.writelines(['use_clash_overlap                                            no\n'])
        f.writelines(['write_growth_tree                                            no\n'])
        f.writelines(['use_internal_energy                                          yes\n'])
        f.writelines(['internal_energy_cutoff                                       100.0\n'])
        f.writelines(['ligand_atom_file                                             {}\n'.format(task['ligand_path'])])
        f.writelines(['limit_max_ligands                                            no\n'])
        f.writelines(['receptor_site_file                                           {}\n'.format(config_['receptor_site_file'])])
        f.writelines(['max_orientations                                             500\n'])
        f.writelines(['chemical_matching                                            no\n'])
        f.writelines(['use_ligand_spheres                                           no\n'])
        f.writelines(['bump_filter                                                  no\n'])
        f.writelines(['score_molecules                                              yes\n'])
        f.writelines(['contact_score_primary                                        no\n'])
        f.writelines(['contact_score_secondary                                      no\n'])
        f.writelines(['grid_score_primary                                           yes\n'])
        f.writelines(['grid_score_secondary                                         no\n'])
        f.writelines(['grid_score_rep_rad_scale                                     1\n'])
        f.writelines(['grid_score_vdw_scale                                         1\n'])
        f.writelines(['grid_score_grid_prefix                                       grid\n'])
        f.writelines(['dock3.5_score_secondary                                      no\n'])
        f.writelines(['continuous_score_secondary                                   no\n'])
        f.writelines(['footprint_similarity_score_secondary                         no\n'])
        f.writelines(['pharmacophore_score_secondary                                no\n'])
        f.writelines(['descriptor_score_secondary                                   no\n'])
        f.writelines(['gbsa_zou_score_secondary                                     no\n'])
        f.writelines(['gbsa_hawkins_score_secondary                                 no\n'])
        f.writelines(['SASA_score_secondary                                         no\n'])
        f.writelines(['amber_score_secondary                                        no\n'])
        f.writelines(['minimize_ligand                                              yes\n'])
        f.writelines(['minimize_anchor                                              yes\n'])
        f.writelines(['minimize_flexible_growth                                     yes\n'])
        f.writelines(['use_advanced_simplex_parameters                              no\n'])
        f.writelines(['simplex_max_cycles                                           1\n'])
        f.writelines(['simplex_score_converge                                       0.1\n'])
        f.writelines(['simplex_cycle_converge                                       1.0\n'])
        f.writelines(['simplex_trans_step                                           1.0\n'])
        f.writelines(['simplex_rot_step                                             0.1\n'])
        f.writelines(['simplex_tors_step                                            10.0\n'])
        f.writelines(['simplex_anchor_max_iterations                                500\n'])
        f.writelines(['simplex_grow_max_iterations                                  500\n'])
        f.writelines(['simplex_grow_tors_premin_iterations                          0\n'])
        f.writelines(['simplex_random_seed                                          0\n'])
        f.writelines(['simplex_restraint_min                                        no\n'])
        f.writelines(['atom_model                                                   all\n'])
        f.writelines(['vdw_defn_file                                                {}/parameters\n'.format(config_['dock6_path'])])
        f.writelines(['flex_defn_file                                               {}/parameters/flex.defn\n'.format(config_['dock6_path'])])
        f.writelines(['flex_drive_file                                              {}/parameters/flex_drive.tbl\n'.format(config_['dock6_path'])])
        f.writelines(['vdw_defn_file                                                {}/parameters/vdw_AMBER_parm99.defn\n'.format(config_['dock6_path'])])
        f.writelines(['flex_defn_file                                               {}/parameters/flex.defn\n'.format(config_['dock6_path'])])
        f.writelines(['ligand_outfile_prefix                                        ligand_out\n'])
        f.writelines(['write_orientations                                           no\n'])
        f.writelines(['num_scored_conformers                                        1\n'])
        f.writelines(['rank_ligands                                                 no\n'])
    
    cmd = ['{}/bin/dock6'.format(config_['dock6_path']), '-i', os.path.join(task['tmp_run_dir'], "dock.in")]

    return cmd

def docking_finish_dock6(item, ret): 
    try: 
        dock_file = [x for x in os.listdir(item['tmp_run_dir']) if 'ligand_out' in x]
        dock_file = [x for x in dock_file if 'mol2' in x][0]
        os.system('cp {} {}'.format(dock_file, item['output_dir']))
        
        # Save the results: 
        with open('./ligand_out_scored.mol2', 'r') as f: 
            lines = f.readlines()
        docking_score = float(lines[2].split(' ')[-1])           

        item['score'] = docking_score   
        item['status'] = "success"

    except: 
        logging.error("failed parsing")


## rosetta-ligand
def docking_start_rosetta_ligand(task): 

    with open(task['config_path']) as fd:
        config_ = dict(read_config_line(line) for line in fd)
    for item in config_:
        if '#' in config_[item]:
            config_[item] = config_[item].split('#')[0]
            
    task['rosetta_tmp_file'] = os.path.join(task['tmp_run_dir'], "rosetta_run.sh")
    
    with open(task['rosetta_tmp_file'], 'a+') as f: 
        f.writelines(['export ROSETTA={}\n'.format(config_['ROSETTA_location'])])
        f.writelines(['obabel {} -O conformers.sdf --conformer --score rmsd --writeconformers --nconf 30\n'.format(task['ligand_path'])])
        f.writelines(['$ROSETTA/source/scripts/python/public/molfile_to_params.py -n LIG -p LIG --conformers-in-one-file conformers.sdf\n'])
        f.writelines(['cat {} LIG.pdb > complex.pdb\n'.format(task['receptor'])])
        f.writelines(['echo "END" >> complex.pdb\n'])
        f.writelines(["$ROSETTA/source/bin/rosetta_scripts.default.linuxgccrelease  \\\n"])
        f.writelines(["	-database $ROSETTA/database \\\n"])
        f.writelines(["\t@ options \\\n"])
        f.writelines(["\t\t-parser:protocol {} \\\n".format(config_['dock_xml_file_loc'])])
        f.writelines(["\t\t-parser:script_vars X={} Y={} Z={} \\\n".format(config_['center_x'], config_['center_y'], config_['center_z'])])
        f.writelines(["\t\t-in:file:s complex.pdb \\\n"])
        f.writelines(["\t\t-in:file:extra_res_fa LIG.params \\\n"])
        f.writelines(["\t\t-out:nstruct 10 \\\n"])
        f.writelines(["\t\t-out:level {} \\\n".format(config_['exhaustiveness'])])
        f.writelines(["\t\t-out:suffix out\n"])
        

    os.system('chmod 0700 {}'.format(task['rosetta_tmp_file'])) # Assign execution permisions on script
    cmd = ['./{}'.format(task['rosetta_tmp_file'])]
        
    return cmd

def docking_finish_rosetta_ligand(item, ret): 
    try: 
        
        docking_score_path = os.path.join(item['tmp_run_dir'], "scoreout.sc")

        with open(docking_score_path, 'r') as f: 
            lines = f.readlines()
        lines = lines[2: ]
        docking_scores = []
        for item in lines: 
            A = item.split(' ')
            A = [x for x in A if x!='']
            docking_scores.append(float(A[44]))
        
        item['score'] = min(docking_scores)   
        
        out_files = [x for x in os.listdir(item['tmp_run_dir']) if 'complexout' in x][0] 
        docking_out_path = os.path.join(item['tmp_run_dir'], out_files)
        shutil.move(docking_out_path, item['output_dir'])             
        item['status'] = "success"
    except: 
        logging.error("failed parsing")
        
    return 


## LigandFit
def docking_start_Molegro(task): 

    with open(task['config_path']) as fd:
        config_ = dict(read_config_line(line) for line in fd)
    for item in config_:
        if '#' in config_[item]:
            config_[item] = config_[item].split('#')[0]
            
    mvdscript_loc = os.path.join(task['tmp_run_dir'], "docking.mvdscript")
    
    with open(mvdscript_loc, 'a+') as f: 
        f.writelines(['// Molegro Script Job.\n\n'])
        f.writelines(['IMPORT Proteins;Waters;Cofactors FROM {}\n\n'.format(config_['receptor'])])
        f.writelines(['PREPARE Bonds=IfMissing;BondOrders=IfMissing;Hydrogens=IfMissing;Charges=Always; TorsionTrees=Always\n\n'])
        f.writelines(['IMPORT All FROM ligands.mol2\n\n'])
        f.writelines(['SEARCHSPACE radius=12;center=Ligand[0]\n\n'])
        f.writelines(['DOCK Ligand[1]\n\n\n'])
        f.writelines(['EXIT'])
            
            
    task['molegro_tmp_file'] = os.path.join(task['tmp_run_dir'], "run_.sh")
    
    with open(task['molegro_tmp_file'], 'w') as f: 
        f.writelines('export Molegro={}\n'.format(config_['molegro_location']))
        f.writelines('cat {} {} > ligands.mol2\n'.format(config_['ref_ligand'], task['ligand_path']))
        f.writelines('$Molegro/bin/mvd docking.mvdscript -nogui\n')

    os.system('chmod 0700 {}'.format(task['molegro_tmp_file'])) # Assign execution permisions on script
    cmd = ['./{}'.format(task['molegro_tmp_file'])]
        
    return cmd

def docking_finish_Molegro(item, ret): 
    try: 
        
        cmd_run = ret.stdout.split('\n')[-2]
        cmd_run = [x for x in cmd_run if 'Pose:' in x]
        scores = []
        for item in cmd_run: 
            scores.append( float(item.split('Energy')[-1].split(' ')[1][:-2]) )
        item['score'] = min(scores)
        
        docking_out_file = os.path.join(item['tmp_run_dir'])
        docking_out_file = [x for x in os.listdir(docking_out_file) if 'mol2' in x][0]
        docking_out_file = os.path.join(item['tmp_run_dir'], docking_out_file)

        shutil.move(docking_out_file, item['output_dir'])             
        item['status'] = "success"
    except: 
        logging.error("failed parsing")
        
    return 

## FitDock
def docking_start_FitDock(task): 

    with open(task['config_path']) as fd:
        config_ = dict(read_config_line(line) for line in fd)
    for item in config_:
        if '#' in config_[item]:
            config_[item] = config_[item].split('#')[0]
    
    cmd = [
            f"{task['tools_path']}/FitDock",
            '-Tprot', config_['receptor_template'],
            '-Tlig', config_['ligand_reference'],
            '-Qprot', config_['receptor'],
            '-Qlig', task['ligand_path'], 
            '-ot', item['tmp_run_dir']+'ot.mol2', 
            '-os', item['tmp_run_dir']+'os.mol2', 
            '-o', item['tmp_run_dir']+'o.mol2'
          ]
        
    return cmd

def docking_finish_FitDock(item, ret): 
    try: 
        
        docking_score_file = os.path.join(item['tmp_run_dir'], "out.log")
        docking_out_file = os.path.join(item['tmp_run_dir'], "o.mol2")
                
        with open(docking_score_file, 'r') as f: 
            lines = f.readlines()
        lines = [x for x in lines if 'Binding Score after  EM' in x]
        docking_score = float(lines[0].split(' ')[-2])
        item['score'] = min(docking_score)

        shutil.move(docking_out_file, item['output_dir'])             
        item['status'] = "success"
    except: 
        logging.error("failed parsing")
        
    return 


## Flexx
def docking_start_flexx(task): 

    with open(task['config_path']) as fd:
        config_ = dict(read_config_line(line) for line in fd)
    for item in config_:
        if '#' in config_[item]:
            config_[item] = config_[item].split('#')[0]

    output_file_path = item['output_dir'] + task['lig_path'].split('/')[-1].replace('.mol2', '.sdf')
    
    cmd = [f"{task['tools_path']}/flexx", 
           '-i', task['lig_path'], 
           '-o', output_file_path, 
           '-p', config_['receptor'], 
           '-r', config_['ref_ligand']
          ]
    
    return cmd

def docking_finish_flexx(item, ret): 
    try: 
        output_file_path = item['output_dir'] + item['lig_path'].split('/')[-1].replace('.mol2', '.sdf')
        
        with open(output_file_path, 'r') as f: 
            lines = f.readlines()    
        
        for i,item in enumerate(lines): 
            docking_scores = []
            if '>  <docking-score>' in item : 
                docking_score = float(lines[i+1])
                docking_scores.append(docking_score)
        
        item['score'] = min(docking_scores)
        item['status'] = "success"
    except: 
        logging.error("failed parsing")
        
    return 


## LightDock
def docking_start_LightDock(task): 

    with open(task['config_path']) as fd:
        config_ = dict(read_config_line(line) for line in fd)
    for item in config_:
        if '#' in config_[item]:
            config_[item] = config_[item].split('#')[0]
    
    task['lightdock_tmp_file'] = os.path.join(task['tmp_run_dir'], "run_.sh")
    
    with open(task['lightdock_tmp_file'], 'w') as f: 
        f.writelines('{}/bin/lightdock3_setup.py {} {} --noxt --noh --now -anm\n'.format(config_['lightdock_path'], config_['receptor'], task['ligand_path']))
        f.writelines('{}/bin/lightdock3.py setup.json 100 -c 1 -l 0\n')
        f.writelines('{}/bin/lgd_generate_conformations.py {} {} swarm_0/gso_100.out {}\n'.format(config_['lightdock_path'], config_['receptor'], task['ligand_path'], config_['exhaustiveness']))

    os.system('chmod 0700 {}'.format(task['lightdock_tmp_file'])) # Assign execution permisions on script
    
    cmd = ['./{}'.format(task['lightdock_tmp_file'])]
    
    return cmd

def docking_finish_LightDock(item, ret): 
    try: 
        
        docking_score_file = os.path.join(item['tmp_run_dir'], "swarm_0", "gso_100.out")
        
        with open(docking_score_file, 'r') as f: 
            lines = f.readlines()
        lines = lines[1: ]
        scoring = []
        for item in lines: 
            A = item.split(' ')
            scoring.append(float(A[-1]))

        docking_pose_file = os.path.join(item['tmp_run_dir'], "swarm_0")
        complex_file = [x for x in os.listdir(docking_pose_file) if '.pdb' in x][0]
        docking_pose_file = os.path.join(item['tmp_run_dir'], "swarm_0", complex_file)
        shutil.move(docking_pose_file, item['output_dir'])     
        
        item['score'] = min(scoring)
        item['status'] = "success"
        
    except: 
        logging.error("failed parsing")
    return 

## RLDock
def docking_start_rldock(task): 
    cpus_per_program = str(task['threads_per_docking'])

    with open(task['config_path']) as fd:
        config_ = dict(read_config_line(line) for line in fd)
    for item in config_:
        if '#' in config_[item]:
            config_[item] = config_[item].split('#')[0]

    cmd = [
            f"{task['tools_path']}/RLDOCK",
            '--i', config_['receptor'],
            '--l', task['ligand_path'],
            '-c', config_['exhaustiveness'],
            '-n', cpus_per_program, 
            '-s', config_['spheres_file_path']
        ]
    return cmd

def docking_finish_rldock(item, ret): 
    try: 
        docking_pose = os.path.join(item['tmp_run_dir_input'], "output_cluster.mol2")

        with open(docking_pose, 'r') as f: 
            lines = f.readlines()
        lines = [x for x in lines if '# Total_Energy:' in x]
        docking_scores = []
        for item in lines: 
            docking_scores.append(float(item.split(' ')[-1]))

        shutil.move(docking_pose, item['output_dir'])        
        item['score'] = min(docking_scores)
        item['status'] = "success"

    except: 
        logging.error("failed parsing")
    
    return 

## Autodock koto
def docking_start_autodock_koto(task): 
    cpus_per_program = str(task['threads_per_docking'])

    with open(task['config_path']) as fd:
        config_ = dict(read_config_line(line) for line in fd)
    for item in config_:
        if '#' in config_[item]:
            config_[item] = config_[item].split('#')[0]

    cmd = [
            f"{task['tools_path']}/AutoDock-Koto",
            '--receptor', config_['receptor'],
            '--ligand', task['ligand_path'],
            '--cpu', cpus_per_program,
            '--exhaustiveness', config_['exhaustiveness'],
            '--center_x', '{}'.format(config_['center_x']),
            '--center_y', '{}'.format(config_['center_y']),
            '--center_z', '{}'.format(config_['center_z']),
            '--size_x',   '{}'.format(config_['size_x']),
            '--size_y',   '{}'.format(config_['size_y']),
            '--size_z',   '{}'.format(config_['size_z']),
            '--out', task['output_path']
        ]
    return cmd

def docking_finish_autodock_koto(item, ret): 
    try: 
        docking_out = ret.stdout
        A = docking_out.split('\n')
        docking_score = []
        for item in A: 
            line_split = item.split(' ')
            line_split = [x for x in line_split if x != '']
            if len(line_split) == 4: 
                try: 
                    vr_1 = float(line_split[0])
                    vr_2 = float(line_split[1])
                    vr_3 = float(line_split[2])
                    vr_4 = float(line_split[3])
                    docking_score.append(vr_2)
                except: continue
            item['score'] = min(docking_score)
            item['status'] = "success"        
    except: 
        logging.error("failed parsing")
    
    return 


# CovDock
def docking_start_covdock(task):
    script_path = os.path.join(task['tmp_run_dir'], 'covdock_script.py')
    with open(script_path, 'w') as script_file:
        script_file.write(f"""\
        from schrodinger import structure
        from schrodinger.job import jobcontrol
        from schrodinger.application.covdock import covdock
        from schrodinger.application.ligprep import LigprepJob, LigprepSettings
        
        config_ = {task['config']}
        smi = '{task['ligand_path']}'
        receptor = config_['receptor']
        center_x = config_['center_x']
        center_y = config_['center_y']
        center_z = config_['center_z']
        size_x = config_['size_x']
        size_y = config_['size_y']
        size_z = config_['size_z']
        covalent_bond_constraints = config_['covalent_bond_constraints']
        
        # Prepare the ligand
        ligand_struct = structure.create_structure_from_smiles(smi)
        ligand_output_file = os.path.join('{task['tmp_run_dir']}', f"ligand_{{ligand_struct.title}}.maegz")
        
        ligprep_settings = LigprepSettings()
        ligprep_settings.set_output_file(ligand_output_file)
        ligprep_job = LigprepJob(ligprep_settings, input_structure=ligand_struct)
        ligprep_job.run()
        ligprep_job.wait()
        
        # Prepare the receptor and ligand structures
        receptor_struct = structure.StructureReader(receptor).next()
        ligand_struct = structure.StructureReader(ligand_output_file).next()
        
        # Set up CovDock settings
        settings = covdock.CovDockSettings()
        settings.set_receptor(receptor_struct)
        settings.set_ligand(ligand_struct)
        
        output_file = '{task['output_path']}'
        settings.set_output_file(output_file)
        settings.set_covalent_bond_atom_pairs(covalent_bond_constraints)
        
        # Specify the ligand binding site as coordinates and box size
        settings.set_site_box_center((center_x, center_y, center_z))
        settings.set_site_box_size((size_x, size_y, size_z))
        
        # Run the CovDock job
        covdock_job = covdock.CovDock(settings)
        covdock_job.run()
        covdock_job.wait()
        
        # Extract the docking scores
        output_structures = list(structure.StructureReader(output_file))
        docking_scores = [struct.property['r_i_docking_score'] for struct in output_structures]
        
        # Save the minimum score to a file
        with open('min_score_covdock.txt', 'w') as score_file:
            score_file.write(str(min(docking_scores)))
        """)
    cmd = ['python3', script_path]
    return cmd

def docking_finish_covdock(task):
    try:
        min_score_file = os.path.join(task['tmp_run_dir'], 'min_score_covdock.txt')
        with open(min_score_file, 'r') as score_file:
            task['score'] = float(score_file.read())

        task['status'] = "success"
    except:
        logging.error("failed parsing")

    return


# Glide SP 
def docking_start_glide_sp(task):
    script_path = os.path.join(task['tmp_run_dir'], 'glide_sp_script.py')
    with open(script_path, 'w') as script_file:
        script_file.write(f"""\
            from schrodinger import structure
            from schrodinger.job import jobcontrol
            from schrodinger.application.glide import glide
            from schrodinger.application.ligprep import LigprepJob, LigprepSettings
            
            config_ = {task['config']}
            smi = '{task['ligand_path']}'
            receptor = config_['receptor']
            center_x = config_['center_x']
            center_y = config_['center_y']
            center_z = config_['center_z']
            size_x = config_['size_x']
            size_y = config_['size_y']
            size_z = config_['size_z']
            
            # Prepare the ligand
            ligand_struct = structure.create_structure_from_smiles(smi)
            ligand_output_file = os.path.join('{task['tmp_run_dir']}', f"ligand_{{ligand_struct.title}}.maegz")
            
            ligprep_settings = LigprepSettings()
            ligprep_settings.set_output_file(ligand_output_file)
            ligprep_job = LigprepJob(ligprep_settings, input_structure=ligand_struct)
            ligprep_job.run()
            ligprep_job.wait()
            
            # Prepare the receptor and ligand structures
            receptor_struct = structure.StructureReader(receptor).next()
            ligand_struct = structure.StructureReader(ligand_output_file).next()
            
            # Set up Glide settings
            settings = glide.GlideSettings()
            settings.set_receptor_file(receptor_struct)
            settings.set_ligand_file(ligand_output_file)
            
            output_file = '{task['output_path']}'
            settings.set_output_file(output_file)
            
            # Specify the ligand binding site as coordinates and box size
            settings.set_site_box_center((center_x, center_y, center_z))
            settings.set_site_box_size((size_x, size_y, size_z))
            
            # Set Glide precision to SP
            settings.set_precision("SP")
            
            # Run the Glide job
            glide_job = glide.Glide(settings)
            glide_job.run()
            glide_job.wait()
            
            # Extract the docking scores
            output_structures = list(structure.StructureReader(output_file))
            docking_scores = [struct.property['r_i_docking_score'] for struct in output_structures]
            
            # Save the minimum score to a file
            with open('min_score.txt', 'w') as score_file:
                score_file.write(str(min(docking_scores)))
            """)
        
        cmd = ['python3', script_path]
        
    return cmd

def docking_finish_glide_sp(task):
    try: 
        min_score_file = os.path.join(task['tmp_run_dir'], 'min_score.txt')
        with open(min_score_file, 'r') as score_file:
            task['score'] = float(score_file.read()) 
        task['status'] = "success"
    except: 
        logging.error("failed parsing")

    return 

# Glide XP 
def docking_start_glide_xp(task):
    script_path = os.path.join(task['tmp_run_dir'], 'glide_xp_script.py')
    with open(script_path, 'w') as script_file:
        script_file.write(f"""\
        from schrodinger import structure
        from schrodinger.job import jobcontrol
        from schrodinger.application.glide import glide
        from schrodinger.application.ligprep import LigprepJob, LigprepSettings
        
        config_ = {task['config']}
        smi = '{task['ligand_path']}'
        receptor = config_['receptor']
        center_x = config_['center_x']
        center_y = config_['center_y']
        center_z = config_['center_z']
        size_x = config_['size_x']
        size_y = config_['size_y']
        size_z = config_['size_z']
        
        # Prepare the ligand
        ligand_struct = structure.create_structure_from_smiles(smi)
        ligand_output_file = os.path.join('{task['tmp_run_dir']}', f"ligand_{{ligand_struct.title}}.maegz")
        
        ligprep_settings = LigprepSettings()
        ligprep_settings.set_output_file(ligand_output_file)
        ligprep_job = LigprepJob(ligprep_settings, input_structure=ligand_struct)
        ligprep_job.run()
        ligprep_job.wait()
        
        # Prepare the receptor and ligand structures
        receptor_struct = structure.StructureReader(receptor).next()
        ligand_struct = structure.StructureReader(ligand_output_file).next()
        
        # Set up Glide settings
        settings = glide.GlideSettings()
        settings.set_receptor_file(receptor_struct)
        settings.set_ligand_file(ligand_output_file)
        
        output_file = '{task['output_path']}'
        settings.set_output_file(output_file)
        
        # Specify the ligand binding site as coordinates and box size
        settings.set_site_box_center((center_x, center_y, center_z))
        settings.set_site_box_size((size_x, size_y, size_z))
        
        # Set Glide precision to XP
        settings.set_precision("XP")
        
        # Run the Glide job
        glide_job = glide.Glide(settings)
        glide_job.run()
        glide_job.wait()
        
        # Extract the docking scores
        output_structures = list(structure.StructureReader(output_file))
        docking_scores = [struct.property['r_i_docking_score'] for struct in output_structures]
        
        # Save the minimum score to a file
        with open('min_score_xp.txt', 'w') as score_file:
            score_file.write(str(min(docking_scores)))
        """)
    cmd = ['python3', script_path]
    return cmd

def docking_finish_glide_xp(task):
    try:
        min_score_file = os.path.join(task['tmp_run_dir'], 'min_score_xp.txt')
        with open(min_score_file, 'r') as score_file:
            task['score'] = float(score_file.read())

        task['status'] = "success"
    except:
        logging.error("failed parsing")

    return


# Glide HTVS
    from schrodinger.job import jobcontrol
    from schrodinger.application.glide import glide
    from schrodinger.application.ligprep import LigprepJob, LigprepSettings

    with open(task['config_path']) as fd:
        config_ = dict(read_config_line(line) for line in fd)
    for item in config_:
        if '#' in config_[item]:
            config_[item] = config_[item].split('#')[0]

    smi = task['ligand_path']
    receptor = config_['receptor']
    center_x = config_['center_x']
    center_y = config_['center_y']
    center_z = config_['center_z']
    size_x = config_['size_x']
    size_y = config_['size_y']
    size_z = config_['size_z']

    if receptor.split('.')[-1] != 'maegz':
        logging.error("failed parsing")

    # Prepare the ligand
    ligand_struct = structure.create_structure_from_smiles(smi)
    ligand_output_file = os.path.join(task['tmp_run_dir'], f"ligand_{ligand_struct.title}.maegz")

    ligprep_settings = LigprepSettings()
    ligprep_settings.set_output_file(ligand_output_file)
    ligprep_job = LigprepJob(ligprep_settings, input_structure=ligand_struct)
    ligprep_job.run()
    ligprep_job.wait()

    if ligprep_job.status != jobcontrol.FINISHED:
        logging.error("failed parsing")

    # Prepare the receptor and ligand structures
    receptor_struct = structure.StructureReader(receptor).next()
    ligand_struct = structure.StructureReader(ligand_output_file).next()

    # Set up Glide settings
    settings = glide.GlideSettings()
    settings.set_receptor_file(receptor_struct)
    settings.set_ligand_file(ligand_output_file)

    output_file = task['output_path']
    settings.set_output_file(output_file)

    # Specify the ligand binding site as coordinates and box size
    settings.set_site_box_center((center_x, center_y, center_z))
    settings.set_site_box_size((size_x, size_y, size_z))

    # Set Glide precision to HTVS
    settings.set_precision("HTVS")

    # Run the Glide job
    glide_job = glide.Glide(settings)
    glide_job.run()
    glide_job.wait()

    if glide_job.status != jobcontrol.FINISHED:
        logging.error("failed parsing")

    # Read the output file
    output_structures = list(structure.StructureReader(output_file))

    # Extract the docking scores
    docking_scores = []
    for struct in output_structures:
        docking_score = struct.property['r_i_docking_score']
        docking_scores.append(docking_score)

    task['score'] = min(docking_scores)
    task['status'] = "success"

    return 
def docking_start_glide_htvs(task):
    script_path = os.path.join(task['tmp_run_dir'], 'glide_htvs_script.py')
    with open(script_path, 'w') as script_file:
        script_file.write(f"""\
        from schrodinger import structure
        from schrodinger.job import jobcontrol
        from schrodinger.application.glide import glide
        from schrodinger.application.ligprep import LigprepJob, LigprepSettings
        
        config_ = {task['config']}
        smi = '{task['ligand_path']}'
        receptor = config_['receptor']
        center_x = config_['center_x']
        center_y = config_['center_y']
        center_z = config_['center_z']
        size_x = config_['size_x']
        size_y = config_['size_y']
        size_z = config_['size_z']
        
        # Prepare the ligand
        ligand_struct = structure.create_structure_from_smiles(smi)
        ligand_output_file = os.path.join('{task['tmp_run_dir']}', f"ligand_{{ligand_struct.title}}.maegz")
        
        ligprep_settings = LigprepSettings()
        ligprep_settings.set_output_file(ligand_output_file)
        ligprep_job = LigprepJob(ligprep_settings, input_structure=ligand_struct)
        ligprep_job.run()
        ligprep_job.wait()
        
        # Prepare the receptor and ligand structures
        receptor_struct = structure.StructureReader(receptor).next()
        ligand_struct = structure.StructureReader(ligand_output_file).next()
        
        # Set up Glide settings
        settings = glide.GlideSettings()
        settings.set_receptor_file(receptor_struct)
        settings.set_ligand_file(ligand_output_file)
        
        output_file = '{task['output_path']}'
        settings.set_output_file(output_file)
        
        # Specify the ligand binding site as coordinates and box size
        settings.set_site_box_center((center_x, center_y, center_z))
        settings.set_site_box_size((size_x, size_y, size_z))
        
        # Set Glide precision to HTVS
        settings.set_precision("HTVS")
        
        # Run the Glide job
        glide_job = glide.Glide(settings)
        glide_job.run()
        glide_job.wait()
        
        # Extract the docking scores
        output_structures = list(structure.StructureReader(output_file))
        docking_scores = [struct.property['r_i_docking_score'] for struct in output_structures]
        
        # Save the minimum score to a file
        with open('min_score_htvs.txt', 'w') as score_file:
            score_file.write(str(min(docking_scores)))
        """)
    cmd = ['python3', script_path]
    return cmd

def docking_finish_glide_htvs(task):
    try:
        min_score_file = os.path.join(task['tmp_run_dir'], 'min_score_htvs.txt')
        with open(min_score_file, 'r') as score_file:
            task['score'] = float(score_file.read())

        task['status'] = "success"
    except:
        logging.error("failed parsing")

    return

## PSOvina

def docking_start_PSOVina(task):
    cpus_per_program = str(task['threads_per_docking'])

    with open(task['config_path']) as fd:
        config_ = dict(read_config_line(line) for line in fd)
    for item in config_:
        if '#' in config_[item]:
            config_[item] = config_[item].split('#')[0]

    cmd = [
            f"{task['tools_path']}/PSOVina",
            '--receptor', config_['receptor'],
            '--ligand', task['ligand_path'],
            '--cpu', cpus_per_program,
            '--exhaustiveness', config_['exhaustiveness'],
            '--center_x', '{}'.format(config_['center_x']),
            '--center_y', '{}'.format(config_['center_y']),
            '--center_z', '{}'.format(config_['center_z']),
            '--size_x',   '{}'.format(config_['size_x']),
            '--size_y',   '{}'.format(config_['size_y']),
            '--size_z',   '{}'.format(config_['size_z']),
            '--out', task['output_path']
         ]
    return cmd

def docking_finish_PSOVina(item, ret):
    match = re.search(r'^\s+1\s+(?P<value>[-0-9.]+)\s+', ret.stdout, flags=re.MULTILINE)
    if(match):
        matches = match.groupdict()
        item['score'] = float(matches['value'])
        item['status'] = "success"
    else:
        item['log']['reason'] = f"Could not find score"
        logging.error(item['log']['reason'])

## *vina

def docking_start_vina(task):
    cpus_per_program = str(task['threads_per_docking'])

    cmd = [
            f"{task['tools_path']}/{task['program']}",
            '--cpu', cpus_per_program,
            '--config', task['config_path'],
            '--ligand', task['ligand_path'],
            '--out', task['output_path']
        ]
    return cmd

def docking_finish_vina(item, ret):
    match = re.search(r'^\s+1\s+(?P<value>[-0-9.]+)\s+', ret.stdout, flags=re.MULTILINE)
    if(match):
        matches = match.groupdict()
        item['score'] = float(matches['value'])
        item['status'] = "success"
    else:
        item['log']['reason'] = f"Could not find score"
        logging.error(item['log']['reason'])

## smina

def docking_start_smina(task):
    cpus_per_program = str(task['threads_per_docking'])
    log_file = os.path.join(task['output_dir'], "out.flexres.pdb")
    atomterms_file = os.path.join(task['output_dir'], "out.atomterms")

    cmd = [
        f"{task['tools_path']}/smina",
        '--cpu', cpus_per_program,
        '--config', task['config_path'],
        '--ligand', task['ligand_path'],
        '--out', task['output_path'],
        '--log', log_file,
        '--atom_terms', atomterms_file
    ]
    return cmd

def docking_finish_smina(item, ret):
    found = 0
    for line in reversed(ret.stdout.splitlines()):
        match = re.search(r'^1\s{4}\s*(?P<value>[-0-9.]+)\s*', line)
        if(match):
            matches = match.groupdict()
            item['score'] = float(matches['value'])
            item['status'] = "success"
            found = 1
            break
    if(found == 0):
        item['log']['reason'] = f"Could not find score"
        logging.error(item['log']['reason'])


## plants

def docking_start_plants(task):

    task['plants_tmp_file'] = os.path.join(task['tmp_run_dir'], "vfvs_tmp.txt")
    shutil.copy(task['config_path'], task['plants_tmp_file'])
        
    with open(task['plants_tmp_file'], 'a+') as f:
        f.writelines('ligand_file {}\n'.format(task['ligand_path']))
        f.writelines('output_dir {}\n'.format(task['output_path']))


    cmd = ['{}/PLANTS'.format(task['tools_path']),
            '--mode', 'screen',
            task['plants_tmp_file']
    ]

    return cmd

def docking_finish_plants(item, ret):

    try:
        plants_cmd = ret.stdout.split('\n')
        plants_cmd = [x for x in plants_cmd if 'best score:' in x][-1]
        item['score'] = float(plants_cmd.split(' ')[-1])
        item['status'] = "success"
    except:
        logging.error("failed parsing")

## adfr

def docking_start_adfr(item):
    with open(item['config_path']) as fd:
        config_ = dict(read_config_line(line) for line in fd)

    cmd = ['{}/adfr'.format(item['tools_path']),
           '-t', '{}'.format(config_['receptor']),
           '-l', '{}'.format(item['ligand_path']),
           '--jobName', '{}'.format(item['output_path'])
           ]
    return cmd

def docking_finish_adfr(item, ret):

    try:
        docking_out = ret.stdout
        docking_scores = []
        for line_item in docking_out:
            A = line_item.split(' ')
            A = [x for x in A if x != '']
            try:
                _, a_2, _ = float(A[0]), float(A[1]), float(A[2])
            except:
                continue
            docking_scores.append(float(a_2))

        item['score'] = min(docking_scores)
        item['status'] = "success"
    except:
        logging.error("failed parsing")

## AutodockZN

def docking_start_autodockzn(task):

    with open(task['config_path']) as fd:
        config_ = dict(read_config_line(line) for line in fd)

    for item in config_:
        if '#' in config_[item]:
            config_[item] = config_[item].split('#')[0]

    cmd = ['{}/AutodockVina_1.2'.format(task['tools_path']),
           '--ligand', '{}'.format(task['ligand_path']),
           '--maps', config_['afinit_maps_name'],
           '--scoring', 'ad4',
           '--exhaustiveness', '{}'.format(config_['exhaustiveness']),
           '--out', '{}'.format(task['output_path'])]
    return cmd

## gnina

def docking_start_gnina(task):

    with open(task['config_path']) as fd:
        config_ = dict(read_config_line(line) for line in fd)

    for item in config_:
        if '#' in config_[item]:
            config_[item] = config_[item].split('#')[0]

    cmd = ['{}/gnina'.format(task['tools_path']),
               '-r', config_['receptor'],
               '-l', '{}'.format(task['ligand_path']),
               '--exhaustiveness', '{}'.format(config_['exhaustiveness']),
               '--center_x', '{}'.format(config_['center_x']),
               '--center_y', '{}'.format(config_['center_y']),
               '--center_z', '{}'.format(config_['center_z']),
               '--size_x',   '{}'.format(config_['size_x']),
               '--size_y',   '{}'.format(config_['size_y']),
               '--size_z',   '{}'.format(config_['size_z']),
               '--out', '{}'.format(task['output_path'])]
    return cmd

## rDock

def docking_start_rdock(task):
    with open(task['config_path']) as fd:
        config_ = dict(read_config_line(line) for line in fd)
    for item in config_:
        if '#' in config_[item]:
            config_[item] = config_[item].split('#')[0]

    cmd = [ 'rbdock',
                '-i', task['ligand_path'],
                '-o', task['output_path'],
                '-r', config_['rdock_config'],
                '-p', config_['dock_prm'],
                '-n', config_['runs']]
    return cmd

def docking_finish_rdock(item, ret):

    try:
        with open(item['output_path'], 'r') as f:
            lines = f.readlines()
        score = []
        for i, item in enumerate(lines):
            if item.strip() == '>  <SCORE>':
                score.append(float(lines[i+1]))
        item['score'] = min(score)
        item['status'] = "success"
    except:
        logging.error("failed parsing")


## M-Dock

def docking_start_mdock(task):

    with open(task['config_path']) as fd:
        config_ = dict(read_config_line(line) for line in fd)

    for item in config_:
        if '#' in config_[item]:
            config_[item] = config_[item].split('#')[0]

    cmd = ['{}/MDock_Linux'.format(task['tools_path']),
            config_['protein_name'],
            task['ligand_path'],
           '-param', config_['mdock_config']
          ]

    return cmd


def docking_finish_mdock(item, ret):

    try:
        docking_scores = []

        output_file = os.path.join(item['tmp_run_dir_input'], "mdock_dock.out")
        with open(output_file, 'r') as f:
            lines = f.readlines()

        for item in lines:
            docking_scores.append( float([x for x in item.split(' ') if x != ''][4]))

        shutil.move(output_file, item['output_dir'])
        mol_output_file = os.path.join(item['tmp_run_dir_input'], "mdock_dock.mol2")
        shutil.move(mol_output_file, item['output_path'])

        item['score'] = min(docking_scores)
        item['status'] = "success"
    except:
        logging.error("failed parsing")

## MCDock

def docking_start_mcdock(task):

    with open(task['config_path']) as fd:
            config_ = dict(read_config_line(line) for line in fd)

    cmd = ['{}/mcdock'.format(task['tools_path']),
        '--target', config_['protein_name'],
        '--ligand', task['ligand_path']]

    return cmd

def docking_finish_mcdock(item, ret):

    try:
        output_file = os.path.join(item['tmp_run_dir_input'], "out.xyz")

        with open(output_file, 'r') as f:
            lines = f.readlines()

        lines = [x for x in lines if 'Binding Energy' in x]
        binding_energies = []
        for item in lines:
            binding_energies.append(float(item.split(' ')[2].split('\t')[0]))

        item['score'] = min(binding_energies)
        item['status'] = "success"

        shutil.move(output_file, item['output_path'])
    except:
        logging.error("failed parsing")

## LigandFit

def docking_start_ligandfit(task):

    with open(task['config_path']) as fd:
        config_ = dict(read_config_line(line) for line in fd)

    for item in config_:
        if '#' in config_[item]:
            config_[item] = config_[item].split('#')[0]

    cmd = ['{}/ligandfit'.format(task['tools_path']),
           'data=', config_['receptor_mtz'],
           'model=', config_['receptor'],
           'ligand', task['ligand_path'],
           'search_center=', config_['center_x'], config_['center_y'], config_['center_z']]

    return cmd

def docking_finish_ligandfit(item, ret):

    run_pdb = os.path.join(item['tmp_run_dir_input'], "LigandFit_run_1_", "ligand_fit_1.pdb")
    run_log = os.path.join(item['tmp_run_dir_input'], "LigandFit_run_1_", "ligand_1_1.log")

    try:
        with open(run_log, 'r') as f:
            lines = f.readlines()
        lines = [x for x in lines if 'Best score' in x]
        scores = []
        for item in lines:
            scores.append( float([x for x in item.split(' ') if x != ''][-2]) )

        item['score'] = min(scores)
        item['status'] = "success"

        shutil.move(run_pdb, item['output_path'])
        shutil.move(run_log, item['output_dir'])
    except:
        logging.error("failed parsing")

    # TODO
    os.system('rm -rf LigandFit_run_1_')

## ledock

def docking_start_ledock(item):

    item['ledock_tmp_file'] = os.path.join(item['tmp_run_dir'], "vfvs_tmp.in")
    item['ledock_tmp_file_list'] = os.path.join(item['tmp_run_dir'], "vfvs_tmp.list")

    cmd = [
        '{}/ledock'.format(item['tools_path']),
        '{}'.format(item['ledock_tmp_file'])
    ]

    with open(item['config_path']) as fd:
        config_ = dict(read_config_line(line) for line in fd)
    for item in config_:
        if '#' in config_[item]: config_[item] = config_[item].split('#')[0]

    docking_file = cmd[-1]
    # ligand_list_file = docking_file.split('.')[0] + '.list'

    with open(docking_file, 'w') as f:
        f.writelines(['Receptor'])
        f.writelines([config_['receptor'] + '\n'])
        f.writelines(['RMSD'])
        f.writelines([config_['rmsd'] + '\n'])
        f.writelines(['Binding pocket'])
        f.writelines(['{} {}'.format( config_['min_x'], config_['max_x']) ])
        f.writelines(['{} {}'.format( config_['min_y'], config_['max_y']) ])
        f.writelines(['{} {}\n'.format( config_['min_z'], config_['max_z']) ])
        f.writelines(['Number of binding poses'])
        f.writelines([config_['n_poses'] + '\n'])
        f.writelines(['Ligands list'])
        f.writelines([item['ledock_tmp_file_list'] + '\n'])
        f.writelines(['END'])

    with open(item['ledock_tmp_file_list'], 'w') as f:
        f.writelines(item['ligand_path'])

    return cmd

def docking_finish_ledock(item, ret):

    try:
        ligand_filename = item['ligand_path'].split('/')[-1]
        ligand_base = ligand_filename.split('.')[0]

        run_dok = os.path.join(item['tmp_run_dir_input'], "ligands", f"{ligand_base}.dok")

        with open(run_dok, 'r') as f:
            lines = f.readlines()
        lines = [x for x in lines if 'Score' in x]
        scores = []
        for item in lines:
            A = item.split('Score')[-1].strip().split(': ')[1].split(' ')[0]
            scores.append(float(A))
        item['score'] = min(scores)
        item['status'] = "success"

        shutil.move(run_dok, item['output_dir'])

    except:
        logging.error("failed parsing")


## gold

def docking_start_gold(item):

    item['gold_tmp_file'] = os.path.join(item['tmp_run_dir'], "vfvs_tmp.conf")
    item['gold_tmp_dir'] = os.path.join(item['tmp_run_dir'], "vfvs_tmp")

    with open(item['config_path']) as fd:
        config_ = dict(read_config_line(line) for line in fd)
    for item in config_:
        if '#' in config_[item]: config_[item] = config_[item].split('#')[0]

    with open(item['gold_tmp_file'], 'w') as f:
        f.writelines(['  GOLD CONFIGURATION FILE\n'])
        f.writelines(['  AUTOMATIC SETTINGS'])
        f.writelines(['autoscale = 1\n'])
        f.writelines(['  POPULATION'])
        f.writelines(['popsiz = auto'])
        f.writelines(['select_pressure = auto'])
        f.writelines(['n_islands = auto'])
        f.writelines(['maxops = auto'])
        f.writelines(['niche_siz = auto\n'])
        f.writelines(['  GENETIC OPERATORS'])
        f.writelines(['pt_crosswt = auto'])
        f.writelines(['allele_mutatewt = auto'])
        f.writelines(['migratewt = auto\n'])
        f.writelines(['  FLOOD FILL'])
        f.writelines(['radius = {}'.format(config_['radius'])])
        f.writelines(['origin = {}   {}   {}'.format(config_['center_x'], config_['center_y'], config_['center_z'])])
        f.writelines(['do_cavity = 0'])
        f.writelines(['floodfill_center = point\n'])
        f.writelines(['   DATA FILES'])
        f.writelines(['ligand_data_file {} 10'.format(item['ligand_path'])])
        f.writelines(['param_file = DEFAULT'])
        f.writelines(['set_ligand_atom_types = 1'])
        f.writelines(['set_protein_atom_types = 0'])
        f.writelines(['directory = {}'.format(item['gold_tmp_dir'])])
        f.writelines(['tordist_file = DEFAULT'])
        f.writelines(['make_subdirs = 0'])
        f.writelines(['save_lone_pairs = 1'])
        f.writelines(['fit_points_file = fit_pts.mol2'])
        f.writelines(['read_fitpts = 0'])
        f.writelines(['bestranking_list_filename = bestranking.lst\n'])
        f.writelines(['   FLAGS'])
        f.writelines(['internal_ligand_h_bonds = 1'])
        f.writelines(['flip_free_corners = 1'])
        f.writelines(['match_ring_templates = 1'])
        f.writelines(['flip_amide_bonds = 0'])
        f.writelines(['flip_planar_n = 1 flip_ring_NRR flip_ring_NHR'])
        f.writelines(['flip_pyramidal_n = 0'])
        f.writelines(['rotate_carboxylic_oh = flip'])
        f.writelines(['use_tordist = 1'])
        f.writelines(['postprocess_bonds = 1'])
        f.writelines(['rotatable_bond_override_file = DEFAULT'])
        f.writelines(['solvate_all = 1\n'])
        f.writelines(['   TERMINATION'])
        f.writelines(['early_termination = 1'])
        f.writelines(['n_top_solutions = 3'])
        f.writelines(['rms_tolerance = 1.5\n'])
        f.writelines(['   CONSTRAINTS'])
        f.writelines(['force_constraints = 0\n'])
        f.writelines(['   COVALENT BONDING'])
        f.writelines(['covalent = 0\n'])
        f.writelines(['   SAVE OPTIONS'])
        f.writelines(['save_score_in_file = 1'])
        f.writelines(['save_protein_torsions = 1\n'])
        f.writelines(['  FITNESS FUNCTION SETTINGS'])
        f.writelines(['initial_virtual_pt_match_max = 4'])
        f.writelines(['relative_ligand_energy = 1'])
        f.writelines(['gold_fitfunc_path = goldscore'])
        f.writelines(['score_param_file = DEFAULT\n'])
        f.writelines(['  PROTEIN DATA'])
        f.writelines(['protein_datafile = {}'.format(config_['receptor'])])


    cmd = ['{}/gold_auto'.format(item['tools_path']), '{}'.format(item['gold_tmp_file'])]

    return cmd


def docking_finish_gold(item, ret):
    try:
        # TODO -- fix all of this...

        run_output = os.path.join(item['gold_tmp_dir'], "ligand_m1.rnk")
        run_pose = os.path.join(item['gold_tmp_dir'], "gold_ligand_m1.mol2")

        with open(run_output, 'r') as f:
            lines = f.readlines()
            docking_score = float([x for x in lines[-1].split(' ') if x!=''][1])
            item['score'] = min(docking_score)
            item['status'] = "success"

        shutil.move(run_pose, item['output_dir'])
        shutil.move(run_output, item['output_dir'])

    except:
        logging.error("failed parsing")


## iGemDock

def docking_start_igemdock(task):

    task['igemdock_temp_dir'] = os.path.join(task['tmp_run_dir'], "vfvs_tmp")

    with open(task['config_path']) as fd:
        config_ = dict(read_config_line(line) for line in fd)

    for item in config_:
        if '#' in config_[item]:
            config_[item] = config_[item].split('#')[0]

    cmd = ['{}/mod_ga'.format(task['tools_path']),
           config_['exhaustiveness'],
           config_['receptor'],
           task['ligand_path'],
           '-d', item['igemdock_temp_dir']
    ]

    return cmd


def docking_finish_igemdock(task, ret):

    try:

        docked_pose = os.listdir(os.path.join(task['igemdock_temp_dir'], ''))[0]
        with open(docked_pose, 'r') as f:
            lines = f.readlines()

        docking_score = lines[4]
        docking_score = float([x for x in docking_score.split(' ') if x != ''][1])

        shutil.move(docked_pose, task['output_path'])

        task['score'] = min(docking_score)
        task['status'] = "success"
    except:
        logging.error("failed parsing")

## idock

def docking_start_idock(item):

    with open(item['config_path']) as fd:
        config_ = dict(read_config_line(line) for line in fd)

    for item in config_:
        if '#' in config_[item]:
            config_[item] = config_[item].split('#')[0]

    cmd = ['{}/idock'.format(item['tools_path']),
           '--receptor', config_['receptor'],
           '--ligand', item['ligand_path'],
           '--center_x', config_['center_x'],
           '--center_y', config_['center_y'],
           '--center_z', config_['center_z'],
           '--size_x', config_['size_x'],
           '--size_y', config_['size_y'],
           '--size_z', config_['size_z'],
           '--out', '{}'.format(item['output_path'])]

    return cmd

def docking_finish_idock(item, ret):
    try:
        docking_out = ret.stdout
        docking_out = float([x for x in docking_out.split(' ') if x != ''][-2])
        item['score'] = min(docking_out)
        item['status'] = "success"
    except:
        logging.error("failed parsing")

## GalaxyDock3

def docking_start_galaxydock3(task):

    task['galaxydock3_tmp_file'] = os.path.join(task['tmp_run_dir'], "vfvs_tmp.in")
    task['ligdock_prefix'] = "vfvs_tmp"

    cmd = [
            '{}/GalaxyDock3'.format(task['tools_path']),
            task['galaxydock3_tmp_file']
    ]

    with open(task['config_path']) as fd:
        config_ = dict(read_config_line(line) for line in fd)
    for item in config_:
        if '#' in config_[item]: config_[item] = config_[item].split('#')[0]

    with open(cmd[-1], 'w') as f:
        f.writelines(['!=============================================='])
        f.writelines(['! I/O Parameters'])
        f.writelines(['!=============================================='])
        f.writelines(['data_directory    ./'])
        f.writelines(['infile_pdb        {}'.format(config_['receptor'])])
        f.writelines(['infile_ligand        {}'.format(task['ligand_path'])])
        f.writelines(['top_type          polarh'])
        f.writelines(['fix_type          all'])
        f.writelines(['ligdock_prefix    {}'.format(task['ligdock_prefix'])])
        f.writelines(['!=============================================='])
        f.writelines(['! Grid Options'])
        f.writelines(['!=============================================='])
        f.writelines(['grid_box_cntr     {} {} {}'.format(config_['grid_box_cntr'].split(' ')[0], config_['grid_box_cntr'].split(' ')[1], config_['grid_box_cntr'].split(' ')[2])])
        f.writelines(['grid_n_elem       {} {} {}'.format(config_['grid_n_elem'].split(' ')[0], config_['grid_n_elem'].split(' ')[1], config_['grid_n_elem'].split(' ')[2])])
        f.writelines(['grid_width        {}'.format(config_['grid_width'])])
        f.writelines(['!=============================================='])
        f.writelines(['! Energy Parameters'])
        f.writelines(['!=============================================='])
        f.writelines(['weight_type              GalaxyDock3'])
        f.writelines(['!=============================================='])
        f.writelines(['! Initial Bank Parameters'])
        f.writelines(['!=============================================='])
        f.writelines(['first_bank               rand'])
        f.writelines(['max_trial                {}'.format(config_['max_trial'])])
        f.writelines(['e0max                    1000.0'])
        f.writelines(['e1max                    1000000.0'])
        f.writelines(['n_proc 1'])


    return cmd

def docking_finish_galaxydock3(item, ret):
    try:

        info_file = os.path.join(item['tmp_run_dir_input'], f"{item['ligdock_prefix']}_fb.E.info")
        mol_file = os.path.join(item['tmp_run_dir_input'], f"{item['ligdock_prefix']}_fb.mol2")

        with open(info_file, 'r') as f:
            lines = f.readlines()
        lines = lines[3: ]
        docking_scores = []
        for item in lines:
            try:
                A = item.split(' ')
                A = [x for x in A if x != '']
                docking_scores.append(float(A[5]))
            except:
                continue

        shutil.move(info_file, item['output_dir'])
        shutil.move(mol_file, item['output_dir'])

        item['score'] = min(docking_scores)
        item['status'] = "success"
    except:
        logging.error("failed parsing")


## Autodock

def docking_start_autodock_gpu(item):
    return docking_start_autodock(task, "gpu")

def docking_start_autodock_cpu(item):
    return docking_start_autodock(task, "cpu")

def docking_start_autodock(item, arch_type):

    with open(item['config_path']) as fd:
        config_ = dict(read_config_line(line) for line in fd)
    for item in config_:
        if '#' in config_[item]: config_[item] = config_[item].split('#')[0]

    cmd = ['{}/autodock_{}'.format(item['tools_path'], arch_type),
           '--ffile', config_['receptor'],
           '--lfile', item['ligand_path']]

    return cmd

def docking_finish_autodock(item, ret):
    try :
        output = ret.stdout.split('\n')[-6]
        lines = [x.strip() for x in output if 'best energy' in x][0]
        docking_score = float(lines.split(',')[1].split(' ')[-2])
        item['score'] = min(docking_score)
        item['status'] = "success"
    except:
        logging.error("failed parsing")


# Scoring functions: 
def convert_ligand_format(ligand_, new_format): 
    """Converts a ligand file to a different file format using the Open Babel tool.

        Args:
            ligand_ (str): The path to the input ligand file.
            new_format (str): The desired output format for the ligand file.
    
        Returns:
            None
    
        Raises:
            Exception: If the input file does not exist, or if the Open Babel tool is not installed.
    
        Examples:
            To convert a ligand file from mol2 format to pdbqt format:
            >>> convert_ligand_format('./ligands/ligand1.mol2', 'pdbqt')
    """
    input_format = ligand_.split('.')[-1]
    os.system('obabel {} -O {}'.format(ligand_, ligand_.replace(input_format, new_format)))

    
## nnscore2.0
def scoring_start_nnscore2(task): 
    
    # Load in config file: 
    with open(task['config_path']) as fd:
        config_ = dict(read_config_line(line) for line in fd)
    for item in config_:
        if '#' in config_[item]:
            config_[item] = config_[item].split('#')[0]
            
    # Convert ligand format if needed:
    lig_format =  task['output_path'].split('.')[-1]
    if lig_format != 'pdbqt': 
        convert_ligand_format( task['output_path'], 'pdbqt')
        task['output_path'] = task['output_path'].replace(task['output_path'], 'pdbqt')

    run_sh_script = os.path.join(task['tmp_run_dir'], "run.sh")
    vina_loc = '{}/vina'.format(item['tools_path'])

    with open(run_sh_script, 'w') as f:        
        f.writelines('export VINA_EXEC={}; python {}/NNScore2.py -receptor {} -ligand {} -vina_executable $VINA_EXEC > output.txt'.format(vina_loc, item['tools_path'], config_['receptor'], task['output_path']))
    
    os.system('chmod 0700 {}'.format(run_sh_script))
    cmd = ['./{}'.format(run_sh_script)] 
    
    return cmd 

def scoring_finish_nnscore2(item, ret): 
    
    try:    
        with open('{}/output.txt'.format(item['tmp_run_dir']), 'r') as f: 
            lines = f.readlines()
        scores = [x for x in lines if 'Best Score:' in x]
        scores = [A.split('(')[-1].split(')')[0] for A in scores]
        item['score'] = min(scores)   
        item['status'] = "success"
    except: 
        logging.error("failed parsing")
        
## rf-score-vs

def scoring_start_rf(task):

    # Load in config file: 
    with open(task['config_path']) as fd:
        config_ = dict(read_config_line(line) for line in fd)
    for item in config_:
        if '#' in config_[item]:
            config_[item] = config_[item].split('#')[0]
            
    # Convert ligand format if needed:
    lig_format = task['output_path'].split('.')[-1]
    if lig_format != 'pdbqt': 
        print('Ligand needs to be in pdbqt format. Converting ligand format using obabel.')
        convert_ligand_format(task['output_path'], 'pdbqt')
        task['output_path'] = task['output_path'].replace(task['output_path'], 'pdbqt')

    run_sh_script = os.path.join(task['tmp_run_dir'], "run.sh")
    rf_score_vs_loc = '{}/rf-score-vs'.format(item['tools_path'])

    with open(run_sh_script, 'w') as f:        
        f.writelines('{} --receptor {} {} -O {}/ligands_rescored.pdbqt'.format(rf_score_vs_loc, config_['receptor'], task['output_path'], item['tmp_run_dir']))
        f.writelines('{} --receptor {} {} -ocsv > {}/temp.csv'.format(rf_score_vs_loc, config_['receptor'], task['output_path'], item['tmp_run_dir']))

    os.system('chmod 0700 {}'.format(run_sh_script))
    cmd = ['./{}'.format(run_sh_script)] 
    
    return cmd 

def scoring_finish_rf(item, ret): 

    try:    
        with open('{}/temp.csv'.format(item['tmp_run_dir']), 'r') as f: 
            lines = f.readlines()
        rf_scores = []
        for line_item in lines[1: ]: 
            rf_scores.append( float(line_item.split(',')[-1]) )
        item['score'] = min(rf_scores)   
        item['status'] = "success"
    except: 
        logging.error("failed parsing")

## smina scoring

def scoring_start_smina(task):

    # Load in config file: 
    with open(task['config_path']) as fd:
        config_ = dict(read_config_line(line) for line in fd)
    for item in config_:
        if '#' in config_[item]:
            config_[item] = config_[item].split('#')[0]
            
    # Convert ligand format if needed:
    lig_format = task['output_path'].split('.')[-1]
    if lig_format != 'pdbqt': 
        convert_ligand_format(task['output_path'], 'pdbqt')
        task['output_path'] = task['output_path'].replace(task['output_path'], 'pdbqt')

    run_sh_script = os.path.join(task['tmp_run_dir'], "run.sh")
    smina_loc = '{}/smina'.format(item['tools_path'])

    with open(run_sh_script, 'w') as f:        
        f.writelines('{} --receptor {} -l {} --score_only > {}/output.txt'.format(smina_loc, config_['receptor'], task['output_path'], item['tmp_run_dir']))

    os.system('chmod 0700 {}'.format(run_sh_script))
    cmd = ['./{}'.format(run_sh_script)] 
    
    return cmd 

def scoring_finish_smina(item, ret): 

    try:    
        with open('{}/output.txt'.format(item['tmp_run_dir']), 'r') as f: 
            lines = f.readlines()
        smina_score = float([x for x in lines if 'Affinity' in x][0].split(' ')[1])
        item['score'] = smina_score   
        item['status'] = "success"
    except: 
        logging.error("failed parsing")

## gnina scoring

def scoring_start_gnina(task):

    # Load in config file: 
    with open(task['config_path']) as fd:
        config_ = dict(read_config_line(line) for line in fd)
    for item in config_:
        if '#' in config_[item]:
            config_[item] = config_[item].split('#')[0]
            
    # Convert ligand format if needed:
    lig_format = task['output_path'].split('.')[-1]
    if lig_format != 'pdbqt': 
        convert_ligand_format(task['output_path'], 'pdbqt')
        task['output_path'] = task['output_path'].replace(task['output_path'], 'pdbqt')

    run_sh_script = os.path.join(task['tmp_run_dir'], "run.sh")
    smina_loc = '{}/gnina'.format(item['tools_path'])

    with open(run_sh_script, 'w') as f:        
        f.writelines('{} --receptor {} -l {} --score_only > {}/output.txt'.format(smina_loc, config_['receptor'], task['output_path'], item['tmp_run_dir']))

    os.system('chmod 0700 {}'.format(run_sh_script))
    cmd = ['./{}'.format(run_sh_script)] 
    
    return cmd 

def scoring_finish_gnina(item, ret): 

    try:    
        with open('{}/output.txt'.format(item['tmp_run_dir']), 'r') as f: 
            lines = f.readlines()
        smina_score = float([x for x in lines if 'Affinity' in x][0].split(' ')[1])
        item['score'] = smina_score   
        item['status'] = "success"
    except: 
        logging.error("failed parsing")

## ad4 scoring
def scoring_start_ad4(task):

    # Load in config file: 
    with open(task['config_path']) as fd:
        config_ = dict(read_config_line(line) for line in fd)
    for item in config_:
        if '#' in config_[item]:
            config_[item] = config_[item].split('#')[0]
            
    # Convert ligand format if needed:
    lig_format = task['output_path'].split('.')[-1]
    if lig_format != 'pdbqt': 
        convert_ligand_format(task['output_path'], 'pdbqt')
        task['output_path'] = task['output_path'].replace(task['output_path'], 'pdbqt')

    run_sh_script = os.path.join(task['tmp_run_dir'], "run.sh")
    smina_loc = '{}/smina'.format(item['tools_path'])

    with open(run_sh_script, 'w') as f:        
        f.writelines('{} --receptor {} -l {} --score_only --scoring ad4_scoring > {}/output.txt'.format(smina_loc, config_['receptor'], task['output_path'], item['tmp_run_dir']))

    os.system('chmod 0700 {}'.format(run_sh_script))
    cmd = ['./{}'.format(run_sh_script)] 
    
    return cmd 

def scoring_finish_ad4(item, ret): 

    try:    
        with open('{}/output.txt'.format(item['tmp_run_dir']), 'r') as f: 
            lines = f.readlines()
        ad4_score = float([x for x in lines if 'Affinity' in x][0].split(' ')[1])
        item['score'] = ad4_score   
        item['status'] = "success"
    except: 
        logging.error("failed parsing")


# vinandro scoring
def scoring_start_vinardo(task):

    # Load in config file: 
    with open(task['config_path']) as fd:
        config_ = dict(read_config_line(line) for line in fd)
    for item in config_:
        if '#' in config_[item]:
            config_[item] = config_[item].split('#')[0]
            
    # Convert ligand format if needed:
    lig_format = task['output_path'].split('.')[-1]
    if lig_format != 'pdbqt': 
        convert_ligand_format(task['output_path'], 'pdbqt')
        task['output_path'] = task['output_path'].replace(task['output_path'], 'pdbqt')

    run_sh_script = os.path.join(task['tmp_run_dir'], "run.sh")
    smina_loc = '{}/smina'.format(item['tools_path'])

    with open(run_sh_script, 'w') as f:        
        f.writelines('{} --receptor {} -l {} --score_only --scoring vinardo > {}/output.txt'.format(smina_loc, config_['receptor'], task['output_path'], item['tmp_run_dir']))

    os.system('chmod 0700 {}'.format(run_sh_script))
    cmd = ['./{}'.format(run_sh_script)] 
    
    return cmd 

def scoring_finish_vinardo(item, ret): 

    try:    
        with open('{}/output.txt'.format(item['tmp_run_dir']), 'r') as f: 
            lines = f.readlines()
        vinardo_score = float([x for x in lines if 'Affinity' in x][0].split(' ')[1])
        item['score'] = vinardo_score   
        item['status'] = "success"
    except: 
        logging.error("failed parsing")

# vina scoring 
def scoring_start_vina(task):

    # Load in config file: 
    with open(task['config_path']) as fd:
        config_ = dict(read_config_line(line) for line in fd)
    for item in config_:
        if '#' in config_[item]:
            config_[item] = config_[item].split('#')[0]
    
    # Convert ligand format if needed:
    lig_format = task['output_path'].split('.')[-1]
    if lig_format != 'pdbqt': 
        convert_ligand_format(task['output_path'], 'pdbqt')
        task['output_path'] = task['output_path'].replace(task['output_path'], 'pdbqt')

    run_sh_script = os.path.join(task['tmp_run_dir'], "run.sh")
    smina_loc = '{}/smina'.format(item['tools_path'])

    with open(run_sh_script, 'w') as f:        
        f.writelines('{} --receptor {} -l {} --score_only --scoring vina > {}/output.txt'.format(smina_loc, config_['receptor'], task['output_path'], item['tmp_run_dir']))

    os.system('chmod 0700 {}'.format(run_sh_script))
    cmd = ['./{}'.format(run_sh_script)] 
    
    return cmd 

def scoring_finish_vina(item, ret): 

    try:    
        with open('{}/output.txt'.format(item['tmp_run_dir']), 'r') as f: 
            lines = f.readlines()
        vina_score = float([x for x in lines if 'Affinity' in x][0].split(' ')[1])
        item['score'] = vina_score   
        item['status'] = "success"
    except: 
        logging.error("failed parsing")

# PLANTS chemplp
def scoring_start_PLANTS_chemplp(task):
    # Load in config file: 
    with open(task['config_path']) as fd:
        config_ = dict(read_config_line(line) for line in fd)
    for item in config_:
        if '#' in config_[item]:
            config_[item] = config_[item].split('#')[0]

    # Convert ligand format if needed:
    lig_format = task['output_path'].split('.')[-1]
    if lig_format != 'mol2': 
        convert_ligand_format(task['output_path'], 'mol2')
        task['output_path'] = task['output_path'].replace(task['output_path'], 'mol2')

    run_sh_script = os.path.join(task['tmp_run_dir'], "run.sh")
    plants_loc = '{}/PLANTS'.format(item['tools_path'])

    with open(run_sh_script, 'w') as f:        
        f.writelines('{} --mode rescore --config_file {}/plants_config > {}/output.txt'.format(plants_loc, item['tmp_run_dir'], item['tmp_run_dir']))
        
    with open(os.path.join(task['tmp_run_dir'], "plants_config"), 'w') as f:
        f.writelines('scoring_function         chemplp\n')
        f.writelines('protein_file             {}\n'.format(config_['receptor']))
        f.writelines('ligand_file              {}\n'.format(task['output_path']))

    os.system('chmod 0700 {}'.format(run_sh_script))
    cmd = ['./{}'.format(run_sh_script)] 
    
    return cmd 

def scoring_finish_PLANTS_chemplp(item, ret): 

    try:    
        with open('{}/output.txt'.format(item['tmp_run_dir']), 'r') as f: 
            lines = f.readlines()
        chemplp_score = float([x for x in lines if 'best score:' in x][-1].split(' ')[-1])
        item['score'] = chemplp_score   
        item['status'] = "success"
    except: 
        logging.error("failed parsing")

# PLANTS plp
def scoring_start_PLANTS_plp(task):
    # Load in config file: 
    with open(task['config_path']) as fd:
        config_ = dict(read_config_line(line) for line in fd)
    for item in config_:
        if '#' in config_[item]:
            config_[item] = config_[item].split('#')[0]

    # Convert ligand format if needed:
    lig_format = task['output_path'].split('.')[-1]
    if lig_format != 'mol2': 
        convert_ligand_format(task['output_path'], 'mol2')
        task['output_path'] = task['output_path'].replace(task['output_path'], 'mol2')

    run_sh_script = os.path.join(task['tmp_run_dir'], "run.sh")
    plants_loc = '{}/PLANTS'.format(item['tools_path'])

    with open(run_sh_script, 'w') as f:        
        f.writelines('{} --mode rescore --config_file {}/plants_config > {}/output.txt'.format(plants_loc, item['tmp_run_dir'], item['tmp_run_dir']))
        
    with open(os.path.join(task['tmp_run_dir'], "plants_config"), 'w') as f:
        f.writelines('scoring_function         plp\n')
        f.writelines('protein_file             {}\n'.format(config_['receptor']))
        f.writelines('ligand_file              {}\n'.format(task['output_path']))

    os.system('chmod 0700 {}'.format(run_sh_script))
    cmd = ['./{}'.format(run_sh_script)] 
    
    return cmd 

def scoring_finish_PLANTS_plp(item, ret): 

    try:    
        with open('{}/output.txt'.format(item['tmp_run_dir']), 'r') as f: 
            lines = f.readlines()
        plp_score = float([x for x in lines if 'best score:' in x][-1].split(' ')[-1])
        item['score'] = plp_score   
        item['status'] = "success"
    except: 
        logging.error("failed parsing")
        
# PLANTS plp95
def scoring_start_PLANTS_plp95(task):
    # Load in config file: 
    with open(task['config_path']) as fd:
        config_ = dict(read_config_line(line) for line in fd)
    for item in config_:
        if '#' in config_[item]:
            config_[item] = config_[item].split('#')[0]

    # Convert ligand format if needed:
    lig_format = task['output_path'].split('.')[-1]
    if lig_format != 'mol2': 
        convert_ligand_format(task['output_path'], 'mol2')
        task['output_path'] = task['output_path'].replace(task['output_path'], 'mol2')

    run_sh_script = os.path.join(task['tmp_run_dir'], "run.sh")
    plants_loc = '{}/PLANTS'.format(item['tools_path'])

    with open(run_sh_script, 'w') as f:        
        f.writelines('{} --mode rescore --config_file {}/plants_config > {}/output.txt'.format(plants_loc, item['tmp_run_dir'], item['tmp_run_dir']))
        
    with open(os.path.join(task['tmp_run_dir'], "plants_config"), 'w') as f:
        f.writelines('scoring_function         plp95\n')
        f.writelines('protein_file             {}\n'.format(config_['receptor']))
        f.writelines('ligand_file              {}\n'.format(task['output_path']))

    os.system('chmod 0700 {}'.format(run_sh_script))
    cmd = ['./{}'.format(run_sh_script)] 
    
    return cmd 

def scoring_finish_PLANTS_plp95(item, ret): 

    try:    
        with open('{}/output.txt'.format(item['tmp_run_dir']), 'r') as f: 
            lines = f.readlines()
        plp95_score = float([x for x in lines if 'best score:' in x][-1].split(' ')[-1])
        item['score'] = plp95_score   
        item['status'] = "success"
    except: 
        logging.error("failed parsing")


# Dock6 Contact Score
def scoring_start_dock6_contact_score(task):
    # Load in config file: 
    with open(task['config_path']) as fd:
        config = dict(read_config_line(line) for line in fd)
    for item in config:
        if '#' in config[item]:
            config[item] = config[item].split('#')[0]

    # Convert ligand format if needed:
    lig_format = task['output_path'].split('.')[-1]
    if lig_format != 'mol2': 
        print('Ligand needs to be in mol2 format. Converting ligand format using obabel.')
        convert_ligand_format(task['output_path'], 'mol2')
        task['output_path'] = task['output_path'].replace(task['output_path'], 'mol2')

    run_sh_script = os.path.join(task['tmp_run_dir'], "run.sh")

    with open(run_sh_script, 'w') as f:        
        f.writelines(['export Chimera={}\n'.format(config['chimera_path'])])
        f.writelines(['export DOCK6={}\n'.format(config['dock6_path'])])
        f.writelines(['$Chimera/bin/chimera --nogui {} dockprep.py\n'.format(config['receptor'])])

        # Generate INSPH, box.in, grid.in, and Contact_Score.in files
        insph_path = os.path.join(task['tmp_run_dir'], 'INSPH')
        with open(insph_path, 'w') as f:
            f.writelines('rec.ms\n')
            f.writelines('R\n')
            f.writelines('X\n')
            f.writelines('0.0\n')
            f.writelines('4.0\n')
            f.writelines('1.4\n')
            f.writelines('rec.sph\n')

        box_path = os.path.join(task['tmp_run_dir'], 'box.in')
        with open(box_path, 'w') as f:
            f.writelines('N\n')
            f.writelines('U\n')
            f.writelines('{}   {}    {}\n'.format(config['center_x'], config['center_y'], config['center_z']))
            f.writelines('{} {} {}\n'.format(config['size_x'], config['size_y'], config['size_z']))
            f.writelines('rec_box.pdb\n')

        grid_path = os.path.join(task['tmp_run_dir'], 'grid.in')
        with open(grid_path, 'w') as f:
            f.writelines('compute_grids                  yes\n')
            f.writelines('energy_score                   yes\n')
            f.writelines('energy_cutoff_distance         9999\n')
            f.writelines('atom_model                     a\n')
            f.writelines('bump_filter                    yes\n')
            f.writelines('receptor_file                  {}\n'.format(config['receptor']))
            f.writelines('box_file                       rec_box.pdb\n')
            f.writelines('vdw_definition_file            {}/parameters/vdw_AMBER_parm99.defn\n'.format(config['dock6_path']))
            f.writelines('score_grid_prefix              grid\n')
            f.writelines('grid_spacing                   0.3\n')
            f.writelines('output_molecule                no\n')
            f.writelines('contact_score                  yes\n')
            f.writelines('attractive_exponent            6\n')
            f.writelines('repulsive_exponent             12\n')
            f.writelines('distance_dielectric            yes\n')
            f.writelines('dielectric_factor              4\n')
            f.writelines('bump_overlap                   0.75\n')
            f.writelines('contact_cutoff_distance        4.5\n')
            
        contact_score_path = os.path.join(task['tmp_run_dir'], 'Contact_Score.in')
        with open(contact_score_path, 'w') as f:
            f.writelines(['conformer_search_type                                        rigid\n'])
            f.writelines(['use_internal_energy                                          yes\n'])
            f.writelines(['internal_energy_rep_exp                                      12\n'])
            f.writelines(['internal_energy_cutoff                                       100.0\n'])
            f.writelines(['ligand_atom_file                                             {}\n'.format(task['output_path'])])
            f.writelines(['limit_max_ligands                                            no\n'])
            f.writelines(['skip_molecule                                                no\n'])
            f.writelines(['read_mol_solvation                                           no\n'])
            f.writelines(['calculate_rmsd                                               no\n'])
            f.writelines(['use_database_filter                                          no\n'])
            f.writelines(['orient_ligand                                                no\n'])
            f.writelines(['bump_filter                                                  no\n'])
            f.writelines(['score_molecules                                              yes\n'])
            f.writelines(['contact_score_primary                                        yes\n'])
            f.writelines(['contact_score_secondary                                      no\n'])
            f.writelines(['contact_score_cutoff_distance                                4.5\n'])
            f.writelines(['contact_score_clash_overlap                                  0.75\n'])
            f.writelines(['contact_score_clash_penalty                                  50\n'])
            f.writelines(['contact_score_grid_prefix                                    grid\n'])
            f.writelines(['grid_score_secondary                                         no\n'])
            f.writelines(['multigrid_score_secondary                                    no\n'])
            f.writelines(['dock3.5_score_secondary                                      no\n'])
            f.writelines(['continuous_score_secondary                                   no\n'])
            f.writelines(['footprint_similarity_score_secondary                         no\n'])
            f.writelines(['pharmacophore_score_secondary                                no\n'])
            f.writelines(['descriptor_score_secondary                                   no\n'])
            f.writelines(['gbsa_zou_score_secondary                                     no\n'])
            f.writelines(['gbsa_hawkins_score_secondary                                 no\n'])
            f.writelines(['SASA_score_secondary                                         no\n'])
            f.writelines(['amber_score_secondary                                        no\n'])
            f.writelines(['minimize_ligand                                              yes\n'])
            f.writelines(['simplex_max_iterations                                       1000\n'])
            f.writelines(['simplex_tors_premin_iterations                               0\n'])
            f.writelines(['simplex_max_cycles                                           1\n'])
            f.writelines(['simplex_score_converge                                       0.1\n'])
            f.writelines(['simplex_cycle_converge                                       1.0\n'])
            f.writelines(['simplex_trans_step                                           1.0\n'])
            f.writelines(['simplex_rot_step                                             0.1\n'])
            f.writelines(['simplex_tors_step                                            10.0\n'])
            f.writelines(['simplex_random_seed                                          0\n'])
            f.writelines(['simplex_restraint_min                                        no\n'])
            f.writelines(['atom_model                                                   all\n'])
            f.writelines(['vdw_defn_file                                                {}/parameters/vdw_AMBER_parm99.defn\n'.format(config['dock6_path'])])
            f.writelines(['flex_defn_file                                               {}/parameters/flex.defn\n'.format(config['dock6_path'])])
            f.writelines(['flex_drive_file                                              {}/parameters/flex_drive.tbl\n'.format(config['dock6_path'])])
            f.writelines(['ligand_outfile_prefix                                        ligand_out\n'])
            f.writelines(['write_orientations                                           no\n'])
            f.writelines(['num_scored_conformers                                        1\n'])
            f.writelines(['rank_ligands                                                 no\n'])

    os.system('chmod 0700 {}'.format(run_sh_script))

    cmd = ['./{}'.format(run_sh_script)] 
    
    return cmd 

def scoring_finish_dock6_contact_score(item, ret): 
    try:    
        with open('{}/ligand_out_scored.mol2'.format(item['tmp_run_dir']), 'r') as f: 
            lines = f.readlines()
        score = float([x for x in lines[2].split(' ') if x != ''][-1])
        item['score'] = score   
        item['status'] = "success"
    except: 
        logging.error("failed parsing")


DOCKING_PROGRAMS = {
    'qvina02': {
        'start': docking_start_vina,
        'end': docking_finish_vina,
        'ligands': "single"
    },
    'qvina_w': {
        'start': docking_start_vina,
        'end': docking_finish_vina,
        'ligands': "single"
    },
    'vina': {
        'start': docking_start_vina,
        'end': docking_finish_vina,
        'ligands': "single"
    },
    'vina_carb': {
        'start': docking_start_vina,
        'end': docking_finish_vina,
        'ligands': "single"
    },
    'vina_xb': {
        'start': docking_start_vina,
        'end': docking_finish_vina,
        'ligands': "single"
    },
    'gwovina': {
        'start': docking_start_vina,
        'end': docking_finish_vina,
        'ligands': "single"
    },
    'AutodockVina_1.2': {
        'start': docking_start_vina,
        'end': docking_finish_vina,
        'ligands': "single"
    },
    'AutodockZN': {
        'start': docking_start_autodockzn,
        'end': docking_finish_vina,
        'ligands': "single"
    },
    'smina': {
        'start': docking_start_smina,
        'end': docking_finish_smina,
        'ligands': "single"
    },
    'adfr': {
        'start': docking_start_adfr,
        'end': docking_finish_adfr,
        'ligands': "single"
    },
    'plants': {
        'start': docking_start_plants,
        'end': docking_finish_plants,
        'ligands': "single"
    },
    'gnina': {
        'start': docking_start_gnina,
        'end': docking_finish_smina,
        'ligands': "single"
    },
    'rDock': {
        'start': docking_start_rdock,
        'end': docking_finish_rdock,
        'ligands': "single"
    },
    'M-Dock': {
        'start': docking_start_mdock,
        'end': docking_finish_mdock,
        'ligands': "single"
    },
    'MCDock': {
        'start': docking_start_mcdock,
        'end': docking_finish_mcdock,
        'ligands': "single"
    },
    'LigandFit': {
        'start': docking_start_ligandfit,
        'end': docking_finish_ligandfit,
        'ligands': "single"
    },
    'ledock': {
        'start': docking_start_ledock,
        'end': docking_finish_ledock,
        'ligands': "single"
    },
    'gold': {
        'start': docking_start_gold,
        'end': docking_finish_gold,
        'ligands': "single"
    },
    'iGemDock': {
        'start': docking_start_igemdock,
        'end': docking_finish_igemdock,
        'ligands': "single"
    },
    'idock': {
        'start': docking_start_idock,
        'end': docking_finish_idock,
        'ligands': "single"
    },
    'GalaxyDock3': {
        'start': docking_start_galaxydock3,
        'end': docking_finish_galaxydock3,
        'ligands': "single"
    },
    'autodock_cpu': {
        'start': docking_start_autodock_cpu,
        'end': docking_finish_autodock,
        'ligands': "single"
    },
    'autodock_gpu': {
        'start': docking_start_autodock_gpu,
        'end': docking_finish_autodock,
        'ligands': "single"
    },
    'autodock_koto': {
        'start': docking_start_autodock_koto,
        'end': docking_finish_autodock_koto,
        'ligands': "single"
    },
    'RLDock': {
        'start': docking_start_rldock,
        'end': docking_finish_rldock,
        'ligands': "single"
    },
    'PSOVina': {
        'start': docking_start_PSOVina,
        'end': docking_finish_PSOVina,
        'ligands': "single"
    },
    'LightDock': {
        'start': docking_start_LightDock,
        'end': docking_finish_LightDock,
        'ligands': "single"
    },
    'FitDock': {
        'start': docking_start_FitDock,
        'end': docking_finish_FitDock,
        'ligands': "single"
    },
    'Molegro': {
        'start': docking_start_Molegro,
        'end': docking_finish_Molegro,
        'ligands': "single"
    },
    'rosetta-ligand': {
        'start': docking_start_rosetta_ligand,
        'end': docking_finish_rosetta_ligand,
        'ligands': "single"
    },
    'SEED': {
        'start': docking_start_SEED,
        'end': docking_finish_SEED,
        'ligands': "single"
    },
}





def get_workunit_information():

    workunit_id = os.getenv('VFVS_WORKUNIT','') 
    subjob_id = os.getenv('VFVS_WORKUNIT_SUBJOB','')

    if(workunit_id == "" or subjob_id == ""):
        raise RuntimeError(f"Invalid VFVS_WORKUNIT and/or VFVS_WORKUNIT_SUBJOB")

    return workunit_id, subjob_id


def setup_job_storage_mode(ctx):

    ctx['job_storage_mode'] = os.getenv('VFVS_JOB_STORAGE_MODE', 'INVALID')

    if(ctx['job_storage_mode'] == "s3"):

        botoconfig = Config(
           region_name = os.getenv('VFVS_AWS_REGION'),
           retries = {
              'max_attempts': 50,
              'mode': 'standard'
           }
        )

        ctx['job_object'] = os.getenv('VFVS_CONFIG_JOB_OBJECT')
        ctx['job_bucket'] = os.getenv('VFVS_CONFIG_JOB_BUCKET')

        # Get the config information
        ctx['s3'] = boto3.client('s3', config=botoconfig)
    
    elif(ctx['job_storage_mode'] == "sharedfs"):
        ctx['job_tar'] = os.getenv('VFVS_CONFIG_JOB_TGZ')
    else:
        raise RuntimeError(f"Invalid jobstoragemode of {ctx['job_storage_mode']}. VFVS_JOB_STORAGE_MODE must be 's3' or 'sharedfs' ")


def get_subjob_config(ctx, workunit_id, subjob_id):

    if(ctx['job_storage_mode'] == "s3"):
        get_workunit_from_s3(ctx, workunit_id, subjob_id, 
            ctx['job_bucket'], ctx['job_object'], ctx['temp_dir'])
    elif(ctx['job_storage_mode'] == "sharedfs"):
        get_workunit_from_sharedfs(ctx, workunit_id, subjob_id,
            ctx['job_tar'], ctx['temp_dir'])
    else:
        raise RuntimeError(f"Invalid jobstoragemode of {ctx['job_storage_mode']}. VFVS_JOB_STORAGE_MODE must be 's3' or 'sharedfs' ")




def process(ctx):


    ctx['vcpus_to_use'] = int(os.getenv('VFVS_VCPUS', 1))
    ctx['run_sequential'] = int(os.getenv('VFVS_RUN_SEQUENTIAL', 0))

    # What job are we running?

    workunit_id, subjob_id =  get_workunit_information()

    # Setup paths appropriately depending on if we are using S3
    # or a shared FS
    
    setup_job_storage_mode(ctx)

    # This includes all of the configuration information we need
    # After this point ctx['main_config'] has the configuration options
    # and we have specific subjob information in ctx['subjob_config']

    get_subjob_config(ctx, workunit_id, subjob_id)

    # Update some of the path information

    process_config(ctx)

    ctx['workunit_id'] = workunit_id
    ctx['subjob_id'] = subjob_id

    ctx.pop('s3', None)

    print(ctx['temp_dir'])

    ligand_format = ctx['main_config']['ligand_library_format']


    # Need to expand out all of the collections in this subjob
    subjob = ctx['subjob_config']

    metadata = {
        'workunit_id': workunit_id,
        'subunit_id': subjob_id,
        'ligand_library_format': ligand_format,
        'vcpus_to_use': ctx['vcpus_to_use']
    }


    download_queue = Queue()
    unpack_queue = Queue()
    collection_queue = Queue()
    docking_queue = Queue()
    summary_queue = Queue()
    upload_queue = Queue()



    try:
        downloader_processes = []
        for i in range(0, math.ceil(ctx['vcpus_to_use'] / 8.0)):
            downloader_processes.append(Process(target=downloader, args=(download_queue, unpack_queue, summary_queue, ctx['temp_dir'])))
            downloader_processes[i].start()

        unpacker_processes = []
        for i in range(0, math.ceil(ctx['vcpus_to_use'] / 8.0)):
            unpacker_processes.append(Process(target=untar, args=(unpack_queue, collection_queue)))
            unpacker_processes[i].start()

        collection_processes = []
        for i in range(0, math.ceil(ctx['vcpus_to_use'] / 8.0)):
            # collection_process(ctx, collection_queue, docking_queue, summary_queue)
            collection_processes.append(Process(target=collection_process, args=(ctx, collection_queue, docking_queue, summary_queue)))
            collection_processes[i].start()

        docking_processes = []
        for i in range(0, ctx['vcpus_to_use']):
            # docking_process(docking_queue, summary_queue)
            docking_processes.append(Process(target=docking_process, args=(ctx, docking_queue, summary_queue)))
            docking_processes[i].start()

        # There should never be more than one summary process
        summary_processes = []
        summary_processes.append(Process(target=summary_process, args=(ctx, summary_queue, upload_queue, metadata)))
        summary_processes[0].start()

        uploader_processes = []
        for i in range(0, 2):
            # docking_process(docking_queue, summary_queue)
            uploader_processes.append(Process(target=upload_process, args=(ctx, upload_queue)))
            uploader_processes[i].start()


        for collection_key in subjob['collections']:
            collection = subjob['collections'][collection_key]

            collection_name, collection_number = collection_key.split("_", maxsplit=1)
            collection['collection_number'] = collection_number
            collection['collection_name'] = collection_name

            download_item = {
                'collection_key': collection_key,
                'collection': collection,
                'ext': "tar.gz",
            }

            download_queue.put(download_item)

            # Don't overflow the queues
            while download_queue.qsize() > 25:
                time.sleep(0.2)

        flush_queue(download_queue, downloader_processes, "download")
        flush_queue(unpack_queue, unpacker_processes, "unpack")
        flush_queue(collection_queue, collection_processes, "collection")
        flush_queue(docking_queue, docking_processes, "docking")
        flush_queue(summary_queue, summary_processes, "summary")
        flush_queue(upload_queue, uploader_processes, "upload")
    except Exception as e:
        logging.error(f"Received exception {e}, terminating")

        for process in [*downloader_processes, *unpacker_processes, *collection_processes, *docking_processes, *summary_processes, *uploader_processes]:
            print(process.name)
            process.kill()
        sys.exit(1)



def flush_queue(queue, processes, description):
    logging.error(f"Sending {description} flush")
    for process in processes:
        queue.put(None)
    logging.error(f"Join {description}")
    for process in processes:
        process.join()
        if(process.exitcode != 0):
            raise RuntimeError(f'Process from {description} exited with {process.exitcode}')
    logging.error(f"Finished Join of {description}")



def main():

    ctx = {}

    log_level = os.environ.get('VFVS_LOGLEVEL', 'INFO').upper()
    logging.basicConfig(level=log_level)

    ctx['tools_path'] = os.getenv('VFVS_TOOLS_PATH', "/opt/vf/tools/bin")

    # Temp directory information
    temp_path = os.getenv('VFVS_TMP_PATH', None)
    if(temp_path):
        temp_path = os.path.join(temp_path, '')

    with tempfile.TemporaryDirectory(prefix=temp_path) as temp_dir:
        ctx['temp_dir'] = temp_dir

        # stat = shutil.disk_usage(path)
        stat = shutil.disk_usage(ctx['temp_dir'])
        if(stat.free < (1024 * 1024 * 1024 * 1)):
            raise RuntimeError(f"VFVS needs at least 1GB of space free in tmp dir ({ctx['temp_dir']}) free: {stat.free} bytes")


        print(ctx['temp_dir'])
        process(ctx)
        print(ctx['temp_dir'])


if __name__ == '__main__':
    main()<|MERGE_RESOLUTION|>--- conflicted
+++ resolved
@@ -55,15 +55,7 @@
 import sys
 import uuid
 
-<<<<<<< HEAD
-=======
-
-
-
-
-
-
->>>>>>> 0d6bed36
+
 # Download
 # -
 # Get the file and move it to a local location
@@ -1075,111 +1067,10 @@
 def process_docking_completion(item, ret):
     item['status'] = "failed"
 
-<<<<<<< HEAD
-    if(item['program'] == "qvina02"
-        or item['program'] == "qvina_w"
-        or item['program'] == "vina"
-        or item['program'] == "vina_carb"
-        or item['program'] == "vina_xb"
-        or item['program'] == "gwovina"
-        or item['program'] == "AutodockVina_1.2"
-        or item['program'] == "AutodockVina_1.1.2"
-        or item['program'] == "qvina_gpu"
-        or item['program'] == "qvina_w_gpu"
-        or item['program'] == "vina_gpu"
-        or item['program'] == "vina_gpu_2.0"
-    ):
-        docking_finish_vina(item, ret)
-    elif(item['program'] == "smina"
-        or item['program'] == "gnina"
-    ):
-        docking_finish_smina(item, ret)
-    elif(item['program'] == "adfr"):
-        docking_finish_adfr(item, ret)
-    elif(item['program'] == "plants"):
-        docking_finish_plants(item, ret)
-    elif(item['program'] == "rDOCK"):
-        docking_finish_rdock(item, ret)
-    elif(item['program'] == "M-Dock"):
-        docking_finish_mdock(item, ret)
-    elif(item['program'] == "MCDock"):
-        docking_finish_mcdock(item, ret)
-    elif(item['program'] == "LigandFit"):
-        docking_finish_ligandfit(item, ret)
-    elif(item['program'] == "ledock"):
-        docking_finish_ledock(item, ret)
-    elif(item['program'] == "gold"):
-        docking_finish_gold(item, ret)
-    elif(item['program'] == "iGemDock"):
-        docking_finish_igemdock(item, ret)
-    elif(item['program'] == "idock"):
-        docking_finish_idock(item, ret)
-    elif(item['program'] == "GalaxyDock3"):
-        docking_finish_galaxydock3(item, ret)
-    elif(item['program'] == "autodock_cpu"
-        or item['program'] == "autodock_gpu"
-        ):
-        docking_finish_autodock(item, ret)
-    elif(item['program'] == "autodock_koto"):
-        docking_finish_autodock_koto(item, ret)
-    elif(item['program'] == "RLDock"):
-        docking_finish_rldock(item, ret)
-    elif(item['program'] == "PSOVina"):
-        docking_finish_PSOVina(item, ret)
-    elif(item['program'] == "LightDock"):
-        docking_finish_LightDock(item, ret)
-    elif(item['program'] == "FitDock"):
-        docking_finish_FitDock(item, ret)
-    elif(item['program'] == "Molegro"):
-        docking_finish_Molegro(item, ret)
-    elif(item['program'] == "rosetta-ligand"):
-        docking_finish_rosetta_ligand(item, ret) 
-    elif(item['program'] == "SEED"):
-        docking_finish_SEED(item, ret) 
-    elif(item['program'] == "MpSDockZN"):
-        docking_finish_MpSDockZN(item, ret) 
-    elif(item['program'] == "dock6"):
-        docking_finish_dock6(item, ret) 
-    elif(item['program'] == "flexx"):
-        docking_finish_flexx(item, ret)
-    elif(item['program'] == "HDock"):
-        docking_finish_HDock(item, ret) 
-    elif(item['program'] == "CovDock"):
-        docking_finish_covdock(item)
-    elif(item['program'] == "glide_sp"):
-        docking_finish_glide_sp(item)
-    elif(item['program'] == "glide_xp"):
-        docking_finish_glide_xp(item)
-    elif(item['program'] == "glide_htvs"):
-        docking_finish_glide_htvs(item)
-        
-    # Scoring Functions: 
-    elif(item['program'] == "nnscore2.0"):
-        scoring_finish_nnscore2(item, ret)
-    elif(item['program'] == "rf-score-vs"):
-        scoring_finish_rf(item, ret) 
-    elif(item['program'] == "smina_scoring"):
-        scoring_finish_smina(item, ret) 
-    elif(item['program'] == "gnina_scoring"):
-        scoring_finish_gnina(item, ret) 
-    elif(item['program'] == "ad4_scoring"):
-        scoring_finish_ad4(item, ret) 
-    elif(item['program'] == "vinandro_scoring"):
-        scoring_finish_vinardo(item, ret) 
-    elif(item['program'] == "PLANTS_chemplp_scoring"):
-        scoring_finish_PLANTS_chemplp(item, ret) 
-    elif(item['program'] == "PLANTS_plp_scoring"):
-        scoring_finish_PLANTS_plp(item, ret) 
-    elif(item['program'] == "PLANTS_plp95_scoring"):
-        scoring_finish_PLANTS_plp95(item, ret) 
-    elif(item['program'] == "dock6_contact_score"):
-        scoring_finish_dock6_contact_score(item, ret) 
-=======
     if item['program'] not in DOCKING_PROGRAMS:
         raise RuntimeError(f"No completion function for {item['program']}")
     elif 'end' not in DOCKING_PROGRAMS[item['program']]:
         raise RuntimeError(f"No completion function for {item['program']}")
->>>>>>> 0d6bed36
     else:
         DOCKING_PROGRAMS[item['program']]['end'](item, ret)
 
@@ -1201,108 +1092,6 @@
 
     cmd = []
 
-<<<<<<< HEAD
-    if(task['program'] == "qvina02"
-            or task['program'] == "qvina_w"
-            or task['program'] == "vina"
-            or task['program'] == "vina_carb"
-            or task['program'] == "vina_xb"
-            or task['program'] == "gwovina"
-            or task['program'] == "AutodockVina_1.2"
-            or task['program'] == "AutodockVina_1.1.2"
-            or task['program'] == "qvina_gpu"
-            or task['program'] == "qvina_w_gpu"
-
-       ):
-        
-        cmd = docking_start_vina(task)
-    elif(task['program'] == "smina"):
-        cmd = docking_start_smina(task)
-    elif(task['program'] == "adfr"):
-        cmd = docking_start_adfr(task)
-    elif(task['program'] == "plants"):
-        cmd = docking_start_plants(task)
-    elif(task['program'] == "AutodockZN"):
-        cmd = docking_start_autodockzn(task)
-    elif(task['program'] == "gnina"):
-        cmd = docking_start_gnina(task)
-    elif(task['program'] == "rDock"):
-        cmd = docking_start_rdock(task)
-    elif(task['program'] == "M-Dock"):
-        cmd = docking_start_mdock(task)
-    elif(task['program'] == "MCDock"):
-        cmd = docking_start_mcdock(task)
-    elif(task['program'] == "LigandFit"):
-        cmd = docking_start_ligandfit(task)
-    elif(task['program'] == "ledock"):
-        cmd = docking_start_ledock(task)
-    elif(task['program'] == "gold"):
-        cmd = docking_start_gold(task)
-    elif(task['program'] == "iGemDock"):
-        cmd = docking_start_igemdock(task)
-    elif(task['program'] == "idock"):
-        cmd = docking_start_idock(task)
-    elif(task['program'] == "GalaxyDock3"):
-        cmd = docking_start_galaxydock3(task)
-    elif(task['program'] == "autodock_cpu"):
-        cmd = docking_start_autodock(task, "cpu")
-    elif(task['program'] == "autodock_gpu"):
-        cmd = docking_start_autodock(task, "gpu")
-    elif(task['program'] == "autodock_koto"):
-        cmd = docking_start_autodock_koto(task)    
-    elif(task['program'] == "RLDock"):
-        cmd = docking_start_rldock(task)     
-    elif(task['program'] == "PSOVina"):
-        cmd = docking_start_PSOVina(task)     
-    elif(task['program'] == "LightDock"):
-        cmd = docking_start_LightDock(task)   
-    elif(task['program'] == "FitDock"):
-        cmd = docking_start_FitDock(task)   
-    elif(task['program'] == "Molegro"):
-        cmd = docking_start_Molegro(task)   
-    elif(task['program'] == "rosetta-ligand"):
-        cmd = docking_start_rosetta_ligand(task)   
-    elif(task['program'] == "SEED"):
-        cmd = docking_start_SEED(task)  
-    elif(task['program'] == "MpSDockZN"):
-        cmd = docking_start_MpSDockZN(task)   
-    elif(task['program'] == "dock6"):
-        cmd = docking_start_dock6(task)   
-    elif(task['program'] == "flexx"):
-        cmd = docking_start_flexx(task)   
-    elif(task['program'] == "HDock"):
-        cmd = docking_start_HDock(task)   
-    elif(task['program'] == "CovDock"):
-        cmd = docking_start_covdock(task) 
-    elif(task['program'] == "glide_sp"):
-        cmd = docking_start_glide_sp(task)   
-    elif(task['program'] == "glide_xp"):
-        cmd = docking_start_glide_xp(task) 
-    elif(task['program'] == "glide_htvs"):
-        cmd = docking_start_glide_htvs(task) 
-    
-    # Scoring Functions: 
-    elif(task['program'] == "nnscore2.0"):
-        cmd = scoring_start_nnscore2(task) 
-    elif(task['program'] == "rf-score-vs"):
-        cmd = scoring_start_rf(task) 
-    elif(task['program'] == "smina_scoring"):
-        cmd = scoring_start_smina(task) 
-    elif(task['program'] == "gnina_scoring"):
-        cmd = scoring_start_gnina(task) 
-    elif(task['program'] == "af4_scoring"):
-        cmd = scoring_start_ad4(task) 
-    elif(task['program'] == "vinandro_scoring"):
-        cmd = scoring_start_vinardo(task) 
-    elif(task['program'] == "PLANTS_chemplp_scoring"):
-        cmd = scoring_start_PLANTS_chemplp(task) 
-    elif(task['program'] == "PLANTS_plp_scoring"):
-        cmd = scoring_start_PLANTS_plp(task) 
-    elif(task['program'] == "PLANTS_plp95_scoring"):
-        cmd = scoring_start_PLANTS_plp95(task) 
-    elif(task['program'] == "dock6_contact_score"):
-        cmd = scoring_start_dock6_contact_score(task) 
-=======
     if task['program'] not in DOCKING_PROGRAMS:
         raise RuntimeError(f"No start function for {task['program']}")
     elif 'start' not in DOCKING_PROGRAMS[task['program']]:
@@ -1320,7 +1109,6 @@
         raise RuntimeError(f"No start function for {task['program']}")
     elif 'start' not in DOCKING_PROGRAMS[batch_item['program']]:
         raise RuntimeError(f"No start function for {task['program']}")
->>>>>>> 0d6bed36
     else:
         cmd = DOCKING_PROGRAMS[batch_item['program']]['start'](batch_item)
 
