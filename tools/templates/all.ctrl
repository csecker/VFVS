*****************************************************************************************************************************************************************
***************************************************************    Job Resource Configuration    ****************************************************************
*****************************************************************************************************************************************************************

job_letter=t
# One alphabetic character (i.e. a letter from a-z or A-Z)
# Should not be changed during runtime, and be the same for all joblines
# Required when running VF several times on the same cluster to distinguish the jobs in the batchsystem
# Settable via range control files: No

batchsystem=SLURM
# Possible values: SLURM, TORQUE, PBS, LSF, SGE
# Settable via range control files: No

partition=shared
# Partitions are also called queues in some batchsystems
# Settable via range control files: Yes

timelimit=7-00:00:00
# Format for slurm: dd-hh:mm:ss
# Format for TORQUE and PBS: hh:mm:ss
# Format for SGE: hh:mm:ss
# Format for LSF: hh:mm
# For all batchsystems: always fill up with two digits per field (used be the job scripts)
# Settable via range control files: Yes

steps_per_job=1
# Not (yet) available for LSF and SGE (is always set to 1)
# Should not be changed during runtime, and be the same for all joblines
# Settable via range control files: Yes

cpus_per_step=8
# Sets the slurm cpus-per-task variable (task = step) in SLURM
# In LSF this corresponds to the number of slots per node
# Should not be changed during runtime, and be the same for all joblines
# Not yet available for SGE (always set to 1)
# Settable via range control files: Yes

queues_per_step=8
# Sets the number of queues/processes per step
# Should not be changed during runtime, and be the same for all joblines
# Not yet available for SGE (always set to 1)
# Settable via range control files: Yes

cpus_per_queue=1
# Should be equal or higher than <cpus-per-step/queues-per-step>
# Should not be changed during runtime, and be the same for all joblines
# Not yet available for SGE (always set to 1)
# Settable via range control files: Yes

*****************************************************************************************************************************************************************
********************************************************************    AWS Batch Options    ********************************************************************
*****************************************************************************************************************************************************************

### To use AWS Batch you must first complete the steps outlined in the user guide for AWS Batch ###

aws_batch_prefix=vf
# Prefix for the name of the AWS Batch queues. This is normally 'vf'

aws_batch_number_of_queues=1
# Should be set to the number of queues that are setup for AWS Batch. Generally this number is 1 unless you have a large-scale (200K+ vCPUs)
# setup

aws_batch_array_job_size=200
# Target for the number of jobs that should be in a single array job for AWS Batch.

aws_ecr_repository_name=vf-ecr
# Set it to the name of the Elastic Container Registry (ECR) repository (e.g. vf-ecr) in your AWS account

aws_region=us-east-1
# Set to the AWS location code where you are running AWS Batch


*****************************************************************************************************************************************************************
**********************************************************************    Object Store    ***********************************************************************
*****************************************************************************************************************************************************************

object_store_type=none
# Type of object store being used (none or s3 is currently only one supported). Note that if this is set to anything other than
# 'none' then ensure that you have followed instructions as part of the user guide for object stores

object_store_bucket=
# Name of the bucket that will be used for data storage for this run

object_store_job_data_prefix=jobs/a
# Where to place job-specific data. This includes where VirtualFlow will place the input data needed for jobs
# as well as the output files

object_store_ligands_prefix=data/real2020
# Prefix used within the object store to address the tranches


*****************************************************************************************************************************************************************
*********************************************************************    Workflow Options    ********************************************************************
*****************************************************************************************************************************************************************

central_todo_list_splitting_size=10000
# When the folders are initially prepared the first time, the central todo list will be split into pieces of size <central_todo_list_splitting_size>. One task corresponds to one collection.
# Recommended value: < 100000, e.g. 10000
# Possible values: Positive integer
# The smaller the value, the faster the ligand collections can be distributed.
# For many types of clusters it is recommended if the total number of splitted todo lists stays below 10000.
# Settable via range control files: Yes

ligands_todo_per_queue=100000
# Used as a limit of ligands for the to-do lists
# This value should be divisible by the next setting "ligands_todo_per_refilling_step"
# Settable via range control files: Yes

ligands_per_refilling_step=10000
# The to-do files of the queues are filled with <ligands_per_refilling_step> ligands per refill step
# A number roughly equal to the average of number of ligands per collection is recommended
# Settable via range control files: Yes

collection_folder=../input-files/ligand-library
# Slash at the end is not required (optional)
# Relative pathname is required w.r.t. the folder tools/
# Settable via range control files: Yes

ligand_library_format=pdbqt
# Supported values:
#  * pdbqt
#  * mol2
# This value is case sensitive
# All AutoDock based docking programs require the library to be in the pdbqt format. When the docking program PLANTS is used, both libraries in the pdbqt and the mol2 format are supported.

minimum_time_remaining=10
# In minutes
# A new job if the time left until the end of the walltime is smaller than the timelimit
# This is checked before each ligand is screened
# Thus the timelimit should be larger than the maximum time which is needed to process one ligand
# Settable via range control files: Yes

dispersion_time_min=3
# One positive integer, resembling the time in seconds
dispersion_time_max=10
# One positive integer, resembling the time in seconds
# The dispersion time is used when jobs try to access the central task list.
# Each job has to wait a random amount of time in the dispersion interval.
# The effect of this is that when two jobs arrive at the same time at the central task list, the random waiting time will disperse their access on the central task list in time
# Settable via range control files: Yes

verbosity_commands=standard
# Possible values: standard, debug
# This option mainly effects the screen output and the logfiles
# Settable via range control files: No

verbosity_logfiles=standard
# Possible values:
#   * standard
#   * debug : activates the set -x option. Increases size of log-files in average by nearly a factor of 10
# This option affects the preparation scripts for setting up the basic workflow files (before the workflow is running)
# Settable via range control files: Yes

store_queue_log_files=all_compressed_error_uncompressed
# Supported values (experimental)
#   * all_uncompressed: requires most memory any and storage, but is recommending for test runs and debugging purposes
#   * all_compressed: requires less memory and storage than uncompressed, but during the last part of the log files might get lost (in particular during crashes) due to the on-the-fly compression
#   * only_error_uncompressed: only stderr is logged
#   * only_error_compressed: only stderr is logged and compressed. The last part of the log might get lost (in particular during crashes) due to the on-the-fly compression.
#   * std_compressed_error_uncompressed
#   * all_compressed_error_uncompressed
#   * none: reduces required memory and storage
# Settable via range control files: Yes

keep_ligand_summary_logs=true
# Summary log files which show for each ligand the success status of conversion and the conversion time.
# If the conversion failed, a reason is stated.
# If the transformation succeeded, the conversion programs which were used are stated.
# Possible values:
#   * false
#   * true
# Settable via range control files: Yes

error_sensitivity=normal
# Possible values: normal, high
# high sets the shell options "-uo pipefail". Not recommended for production runs, useful mainly for debugging. Pipefails often occur with tar combined with head/tail in pipes, which are not an actual problem.
# The u-option will always lead to a direct exit of the shell script when an unset variable is going to be used.
# Settable via range control files: Yes

error_response=fail
# Affects most errors, but not all (e.g. not the u-option of the shell)
# Possible values:
#   * ignore    : ignore error and continue
#   * next_job  : end this job and start new job
#   * fail      : exit workflow with failure (exit code 1)
# Settable via range control files: Yes

tempdir_default=/tmp
# The directory which is used for the temporary workflow files which need a normal performance
# Is normally a local SSD or HDD
# The directory does only need to be available on the node on which the job step/queue is running
# In the tempdir, a subfolder named ${USER} will automatically be created
# Settable via range control files: Yes

tempdir_fast=/dev/shm
# The directory which is used for the temporary workflow files which need a fast perfomance
# Should be a a local ram filesystem/ramdisk
# The directory does only need to be available on the node on which the job step/queue is running
# In the tempdir, a subfolder named ${USER} will automatically be created
# Settable via range control files: Yes

outputfiles_level=collection
# Possible values:
#   * collection  : The collection output files are stored in tar.gz format. They are stored in subfolders named by metatranch and tranch to reduce the number of files per folder.
#                   Advantages:
#                       * Less I/O on the shared cluster file system (as existing tranch archives don't have to be read during storage of completed collectionsds)
#                       * No risk of output-file clashes when two queues want to store completed collections on the shared filesystem
#   * tranche      : For each tranch a tar archive is created, which contains the gzipped collection output files.
#                   Advantages:
#                       * Less output files (only for each tranch) for each of the output file types (e.g. results, summaries, logfiles, ...)

prepare_queue_todolists=true
# Possible values:
#   * false The todo lists will not be prepared/refilled at the beginning of the jobs. Useful mainly when the todolists are prepared in advance before the workflow is started.
#   * true: The todo lists for each queue will be prepared/refilled during the beginning of each job.


*****************************************************************************************************************************************************************
*****************************************************************    Virtual Screening Options    ***************************************************************
*****************************************************************************************************************************************************************

**********************************************************************    Docking Scenarios    ******************************************************************

docking_scenario_names=TBS (to be specified)
# Names for the docking scenarios, separated by commas
# Each docking scenario has one value. Multiple docking scenarios/names have to be separated by colons ":" and without spaces
# Example: docking_scenario_names=receptor1_vina_rigid:receptor1_smina_flexible
# The docking scenario names are for exapmle used for the folder names in which the output files are stored
# The value should not be changed during runtime, and be the same for all joblines
# Settable via range control files: Yes

docking_scenario_programs=TBS
# For each docking scenario name, a docking program has to be specified
# Possible values: qvina02, qvina_w, vina, smina_rigid, smina_flexible, gwovina, adfr
# Values have to be separated by colons ":" and without spaces, e.g: docking_scenario_programs=vina:smina
# smina_rigid has to be used for rigid docking with smina, while smine_flexible for flexible receptor docking
# The value should not be changed during runtime, and be the same for all joblines
# Settable via range control files: Yes

docking_scenario_replicas=TBS
# Series of integers separated by colons ":"
# The number of values has to equal the number of docking programs specified in the variable "docking_programs"
# The values are in the same order as the docking programs specified in the variable "docking_scenario_programs
# e.g.: docking_scenario_replicas=1:1
# possible range: 1-99999 per field/docking program
# The docking scenario is comprised of all the docking types and their replicas
# The value should not be changed during runtime, and be the same for all joblines
# Settable via range control files: Yes

<<<<<<< HEAD
=======
docking_scenario_inputfolders=TBS
# Relative path with respect to the tools folders
# In each input folder must be the file config.txt which is used by the docking program to specify its options
# If other input files are required by the docking type, usually specified in the config.txt file, they have to be in the same folder
# The value should not be changed during runtime, and be the same for all joblines
# Settable via range control files: Yes

************************************************************************    Energy Check    *********************************************************************

energy_check=true
# Determines whether the potential energy of the best docking pose is checked by obenergy (Open Babel Enegy). This can be useuful to filter out hits with unrealistic/corrupsted docking poses.
# Only works for ligand_library_format=pdbqt at the moment
# Possible values:
#   * true
#   * false

energy_max=10000
# Maximum allowed energy value. Recommended: 10000
# Possible values: Positive integer
>>>>>>> 5c20b8ed

*****************************************************************************************************************************************************************
*******************************************************************    Terminating Variables    *****************************************************************
*****************************************************************************************************************************************************************

stop_after_next_check_interval=false
# Determines whether the queue is stopped after the ligand batch currenty in progress. The size of the ligand batches is determined by the <ligand_check_interval> variable.
# Possible values:
#   * false : The queue will continue to process ligands as long as there are ligands remaining for the queue
#   * true : No new ligand will be started after the current ligand is completed
# Settable via range control files: Yes

ligand_check_interval=10
# Determines after how many ligands the controlfile which should be used is determined and checked for termination flags
# For large scale production runs a value of > 100 is recommended
# Possible values
#   * Positive integer

stop_after_collection=false
# Determines whether the queue is stopped after the current collection is completed
# Settable via range control files: Yes
# Possible values:
#   * false : A new collection will be started if the current collection is completed and if there are collections remaining
#   * true : No new collection will be started after the current collection is completed
# Settable via range control files: Yes

stop_after_job=false
# Determines whether the queue is stopped after the current job is completed
# Possible values:
#   * false : A new job will be submitted if there are more ligands in the current collection or unprocessed collections remaining
#   * true : No new job is submitted after the current job has ended
# Settable via range control files: Yes<|MERGE_RESOLUTION|>--- conflicted
+++ resolved
@@ -248,8 +248,6 @@
 # The value should not be changed during runtime, and be the same for all joblines
 # Settable via range control files: Yes
 
-<<<<<<< HEAD
-=======
 docking_scenario_inputfolders=TBS
 # Relative path with respect to the tools folders
 # In each input folder must be the file config.txt which is used by the docking program to specify its options
@@ -269,7 +267,6 @@
 energy_max=10000
 # Maximum allowed energy value. Recommended: 10000
 # Possible values: Positive integer
->>>>>>> 5c20b8ed
 
 *****************************************************************************************************************************************************************
 *******************************************************************    Terminating Variables    *****************************************************************
